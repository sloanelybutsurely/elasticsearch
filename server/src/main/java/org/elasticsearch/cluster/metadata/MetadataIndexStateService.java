--- conflicted
+++ resolved
@@ -245,7 +245,7 @@
                                 waitForIndices,
                                 task.request.waitForActiveShards(),
                                 task.request.ackTimeout(),
-                                task.listener().map(shardsAcknowledged -> {
+                                listener.delay(task.listener()).map(shardsAcknowledged -> {
                                     if (shardsAcknowledged == false) {
                                         logger.debug(
                                             () -> format(
@@ -259,14 +259,8 @@
                                     // so we maintain a kind of coherency by overriding the shardsAcknowledged value
                                     // (see ShardsAcknowledgedResponse constructor)
                                     boolean shardsAcked = acknowledged ? shardsAcknowledged : false;
-<<<<<<< HEAD
-                                    listener.delay(task.listener()).onResponse(new CloseIndexResponse(acknowledged, shardsAcked, indices));
-                                },
-                                listener.delay(task.listener())::onFailure
-=======
                                     return new CloseIndexResponse(acknowledged, shardsAcked, indices);
                                 })
->>>>>>> 012e0389
                             );
                         } else {
                             listener.delay(task.listener()).onResponse(new CloseIndexResponse(acknowledged, false, indices));
