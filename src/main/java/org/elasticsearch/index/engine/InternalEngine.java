/*
 * Licensed to Elasticsearch under one or more contributor
 * license agreements. See the NOTICE file distributed with
 * this work for additional information regarding copyright
 * ownership. Elasticsearch licenses this file to you under
 * the Apache License, Version 2.0 (the "License"); you may
 * not use this file except in compliance with the License.
 * You may obtain a copy of the License at
 *
 *    http://www.apache.org/licenses/LICENSE-2.0
 *
 * Unless required by applicable law or agreed to in writing,
 * software distributed under the License is distributed on an
 * "AS IS" BASIS, WITHOUT WARRANTIES OR CONDITIONS OF ANY
 * KIND, either express or implied.  See the License for the
 * specific language governing permissions and limitations
 * under the License.
 */

package org.elasticsearch.index.engine;

import com.google.common.base.Preconditions;
import com.google.common.collect.Lists;
import org.apache.lucene.index.*;
import org.apache.lucene.index.IndexWriter.IndexReaderWarmer;
import org.apache.lucene.search.*;
import org.apache.lucene.store.AlreadyClosedException;
import org.apache.lucene.store.LockObtainFailedException;
import org.apache.lucene.util.BytesRef;
import org.apache.lucene.util.IOUtils;
import org.apache.lucene.util.InfoStream;
import org.elasticsearch.ElasticsearchException;
import org.elasticsearch.cluster.routing.DjbHashFunction;
import org.elasticsearch.common.Nullable;
import org.elasticsearch.common.lease.Releasable;
import org.elasticsearch.common.lucene.LoggerInfoStream;
import org.elasticsearch.common.lucene.Lucene;
import org.elasticsearch.common.lucene.index.ElasticsearchDirectoryReader;
import org.elasticsearch.common.lucene.uid.Versions;
import org.elasticsearch.common.math.MathUtils;
import org.elasticsearch.common.util.concurrent.EsRejectedExecutionException;
import org.elasticsearch.common.util.concurrent.ReleasableLock;
import org.elasticsearch.index.deletionpolicy.SnapshotIndexCommit;
import org.elasticsearch.index.indexing.ShardIndexingService;
import org.elasticsearch.index.mapper.Uid;
import org.elasticsearch.index.merge.OnGoingMerge;
import org.elasticsearch.index.merge.policy.ElasticsearchMergePolicy;
import org.elasticsearch.index.merge.policy.MergePolicyProvider;
import org.elasticsearch.index.merge.scheduler.MergeSchedulerProvider;
import org.elasticsearch.index.search.nested.IncludeNestedDocsQuery;
import org.elasticsearch.index.shard.TranslogRecoveryPerformer;
import org.elasticsearch.index.translog.Translog;
import org.elasticsearch.index.translog.fs.FsTranslog;
import org.elasticsearch.indices.IndicesWarmer;
import org.elasticsearch.rest.RestStatus;
import org.elasticsearch.threadpool.ThreadPool;

import java.io.FileNotFoundException;
import java.io.IOException;
import java.util.*;
import java.util.concurrent.atomic.AtomicBoolean;
import java.util.concurrent.atomic.AtomicInteger;
import java.util.concurrent.locks.Lock;
import java.util.concurrent.locks.ReentrantLock;

/**
 *
 */
public class InternalEngine extends Engine {

    private final FailEngineOnMergeFailure mergeSchedulerFailureListener;
    private final MergeSchedulerListener mergeSchedulerListener;

    /**
     * When we last pruned expired tombstones from versionMap.deletes:
     */
    private volatile long lastDeleteVersionPruneTimeMSec;

    private final ShardIndexingService indexingService;
    @Nullable
    private final IndicesWarmer warmer;
    private final FsTranslog translog;
    private final MergePolicyProvider mergePolicyProvider;
    private final MergeSchedulerProvider mergeScheduler;

    private final IndexWriter indexWriter;

    private final SearcherFactory searcherFactory;
    private final SearcherManager searcherManager;

    // we use flushNeeded here, since if there are no changes, then the commit won't write
    // will not really happen, and then the commitUserData and the new translog will not be reflected
    private volatile boolean flushNeeded = false;
    private final Lock flushLock = new ReentrantLock();
    private final ReentrantLock optimizeLock = new ReentrantLock();

    // A uid (in the form of BytesRef) to the version map
    // we use the hashed variant since we iterate over it and check removal and additions on existing keys
    private final LiveVersionMap versionMap;

    private final Object[] dirtyLocks;

    private final AtomicBoolean versionMapRefreshPending = new AtomicBoolean();

    private volatile SegmentInfos lastCommittedSegmentInfos;

    private final IndexThrottle throttle;

    public InternalEngine(EngineConfig engineConfig, boolean skipInitialTranslogRecovery) throws EngineException {
        super(engineConfig);
        this.versionMap = new LiveVersionMap();
        store.incRef();
        IndexWriter writer = null;
        FsTranslog translog = null;
        SearcherManager manager = null;
        boolean success = false;
        try {
            this.lastDeleteVersionPruneTimeMSec = engineConfig.getThreadPool().estimatedTimeInMillis();
            this.indexingService = engineConfig.getIndexingService();
            this.warmer = engineConfig.getWarmer();
            this.mergePolicyProvider = engineConfig.getMergePolicyProvider();
            this.mergeScheduler = engineConfig.getMergeScheduler();
            this.dirtyLocks = new Object[engineConfig.getIndexConcurrency() * 50]; // we multiply it to have enough...
            for (int i = 0; i < dirtyLocks.length; i++) {
                dirtyLocks[i] = new Object();
            }

            throttle = new IndexThrottle();
            this.searcherFactory = new SearchFactory(engineConfig);
            final Long committedTranslogId;
            try {
                writer = createWriter();
                indexWriter = writer;
                translog = new FsTranslog(engineConfig.getShardId(), engineConfig.getIndesSettingService(), engineConfig.getBigArrays(), engineConfig.getTranslogPath(), engineConfig.getThreadPool());
                committedTranslogId = loadCommittedTranslogId(writer, translog);
            } catch (IOException e) {
                throw new EngineCreationFailureException(shardId, "failed to create engine", e);
            }
            this.translog = translog;
            manager = createSearcherManager();
            this.searcherManager = manager;
            this.versionMap.setManager(searcherManager);
            this.mergeSchedulerFailureListener = new FailEngineOnMergeFailure();
            this.mergeSchedulerListener = new MergeSchedulerListener();
            this.mergeScheduler.addListener(mergeSchedulerListener);
            this.mergeScheduler.addFailureListener(mergeSchedulerFailureListener);
            try {
<<<<<<< HEAD
                long nextTranslogID = translogId.v2();
                translog.newTranslog(nextTranslogID);
                translogIdGenerator.set(nextTranslogID);

                if (translogId.v1() != null && skipInitialTranslogRecovery == false) {
                    // recovering from local store
                    recoverFromTranslog(translogId.v1(), transformer);
                } else {
                    // recovering from a different source
                    // nocommit
                    // when we create the Engine on a target shard after recovery we must make sure that
                    // if a sync id is there then it is not overwritten by a forced flush
                    if (lastCommittedSegmentInfos.getUserData().get(SYNC_COMMIT_ID) == null) {
                        flush(true, true);
                    } else {
                        SyncedFlushResult syncedFlushResult = syncFlushIfNoPendingChanges(lastCommittedSegmentInfos.getUserData().get(SYNC_COMMIT_ID), lastCommittedSegmentInfos.getId());
                        assert syncedFlushResult.equals(SyncedFlushResult.SUCCESS) : "skipped translog recovery but synced flush failed";
                    }
=======
                if (skipInitialTranslogRecovery) {
                    // make sure we point at the latest translog from now on..
                    commitIndexWriter(writer, translog.currentId());
                } else {
                    recoverFromTranslog(engineConfig, committedTranslogId);
>>>>>>> 14e5880f
                }
            } catch (IOException | EngineException ex) {
                throw new EngineCreationFailureException(shardId, "failed to recover from translog", ex);
            }
            success = true;
        } finally {
            if (success == false) {
                IOUtils.closeWhileHandlingException(writer, translog, manager);
                versionMap.clear();
                if (isClosed.get() == false) {
                    // failure we need to dec the store reference
                    store.decRef();
                }
            }
        }
        logger.trace("created new InternalEngine");
    }

    @Override
    public Translog getTranslog() {
        ensureOpen();
        return translog;
    }

    protected void recoverFromTranslog(EngineConfig engineConfig, Long committedTranslogId) throws IOException {
        if (committedTranslogId != null) {
            try {
                // trim unneeded files
                translog.markCommitted(committedTranslogId);
            } catch (FileNotFoundException ex) {
                if (engineConfig.getIgnoreUnknownTranslog()) {
                    logger.warn("ignoring committed translog id [{}] ([{}] set to true)", committedTranslogId,
                            EngineConfig.INDEX_IGNORE_UNKNOWN_TRANSLOG);
                } else {
                    throw ex;
                }
            }
        }
        int opsRecovered = 0;
        final TranslogRecoveryPerformer handler = engineConfig.getTranslogRecoveryPerformer();
        try (Translog.Snapshot snapshot = translog.newSnapshot()) {
            Translog.Operation operation;
            while ((operation = snapshot.next()) != null) {
                try {
                    handler.performRecoveryOperation(this, operation);
                    opsRecovered++;
                } catch (ElasticsearchException e) {
                    if (e.status() == RestStatus.BAD_REQUEST) {
                        // mainly for MapperParsingException and Failure to detect xcontent
                        logger.info("ignoring recovery of a corrupt translog entry", e);
                    } else {
                        throw e;
                    }
                }
            }
        } catch (Throwable e) {
            throw new EngineException(shardId, "failed to recover from translog", e);
        }
        // flush if we recovered something or if we have references to older translogs
        // note: if opsRecovered == 0 and we have older translogs it means they are corrupted or 0 length.
        if (opsRecovered > 0 ||
                (committedTranslogId != null && translog.currentId() != committedTranslogId)) {
            logger.trace("flushing post recovery from translog. ops recovered [{}]. committed translog id [{}]. current id [{}]",
                    opsRecovered, committedTranslogId, translog.currentId());
            flush(true, true);
        }
    }

    /**
     * Reads the current stored translog ID from the IW commit data. If the id is not found, recommits the current
     * translog id into lucene and returns null.
     */
    @Nullable
    private Long loadCommittedTranslogId(IndexWriter writer, Translog translog) throws IOException {
        // commit on a just opened writer will commit even if there are no changes done to it
        // we rely on that for the commit data translog id key
        final Map<String, String> commitUserData = writer.getCommitData();
        if (commitUserData.containsKey(Translog.TRANSLOG_ID_KEY)) {
            return Long.parseLong(commitUserData.get(Translog.TRANSLOG_ID_KEY));
        }
<<<<<<< HEAD
        // translog id is not in the metadata - fix this inconsistency some code relies on this and old indices might not have it.
        writer.setCommitData(Collections.singletonMap(Translog.TRANSLOG_ID_KEY, Long.toString(nextTranslogId)));
        commitIndexWriter(writer);
=======
>>>>>>> 14e5880f
        logger.debug("no translog ID present in the current commit - creating one");
        commitIndexWriter(writer, translog.currentId());
        return null;
    }

    private SearcherManager createSearcherManager() throws EngineException {
        boolean success = false;
        SearcherManager searcherManager = null;
        try {
            try {
                final DirectoryReader directoryReader = ElasticsearchDirectoryReader.wrap(DirectoryReader.open(indexWriter, true), shardId);
                searcherManager = new SearcherManager(directoryReader, searcherFactory);
                lastCommittedSegmentInfos = store.readLastCommittedSegmentsInfo();
                success = true;
                return searcherManager;
            } catch (IOException e) {
                maybeFailEngine("start", e);
                try {
                    indexWriter.rollback();
                } catch (IOException e1) { // iw is closed below
                    e.addSuppressed(e1);
                }
                throw new EngineCreationFailureException(shardId, "failed to open reader on writer", e);
            }
        } finally {
            if (success == false) { // release everything we created on a failure
                IOUtils.closeWhileHandlingException(searcherManager, indexWriter);
            }
        }
    }

    private void updateIndexWriterSettings() {
        try {
            final LiveIndexWriterConfig iwc = indexWriter.getConfig();
            iwc.setRAMBufferSizeMB(engineConfig.getIndexingBufferSize().mbFrac());
            iwc.setUseCompoundFile(engineConfig.isCompoundOnFlush());
        } catch (AlreadyClosedException ex) {
            // ignore
        }
    }

    @Override
    public GetResult get(Get get) throws EngineException {
        try (ReleasableLock lock = readLock.acquire()) {
            ensureOpen();
            if (get.realtime()) {
                VersionValue versionValue = versionMap.getUnderLock(get.uid().bytes());
                if (versionValue != null) {
                    if (versionValue.delete()) {
                        return GetResult.NOT_EXISTS;
                    }
                    if (get.versionType().isVersionConflictForReads(versionValue.version(), get.version())) {
                        Uid uid = Uid.createUid(get.uid().text());
                        throw new VersionConflictEngineException(shardId, uid.type(), uid.id(), versionValue.version(), get.version());
                    }
                    if (!get.loadSource()) {
                        return new GetResult(true, versionValue.version(), null);
                    }
                    Translog.Operation op = translog.read(versionValue.translogLocation());
                    if (op != null) {
                        return new GetResult(true, versionValue.version(), op.getSource());
                    }
                }
            }

            // no version, get the version from the index, we know that we refresh on flush
            return getFromSearcher(get);
        }
    }

    @Override
    public void create(Create create) throws EngineException {
        try (ReleasableLock lock = readLock.acquire()) {
            ensureOpen();
            if (create.origin() == Operation.Origin.RECOVERY) {
                // Don't throttle recovery operations
                innerCreate(create);
            } else {
                try (Releasable r = throttle.acquireThrottle()) {
                    innerCreate(create);
                }
            }
            flushNeeded = true;
        } catch (OutOfMemoryError | IllegalStateException | IOException t) {
            maybeFailEngine("create", t);
            throw new CreateFailedEngineException(shardId, create, t);
        }
        checkVersionMapRefresh();
    }

    private void innerCreate(Create create) throws IOException {
        if (engineConfig.isOptimizeAutoGenerateId() && create.autoGeneratedId() && !create.canHaveDuplicates()) {
            // We don't need to lock because this ID cannot be concurrently updated:
            innerCreateNoLock(create, Versions.NOT_FOUND, null);
        } else {
            synchronized (dirtyLock(create.uid())) {
                final long currentVersion;
                final VersionValue versionValue;
                versionValue = versionMap.getUnderLock(create.uid().bytes());
                if (versionValue == null) {
                    currentVersion = loadCurrentVersionFromIndex(create.uid());
                } else {
                    if (engineConfig.isEnableGcDeletes() && versionValue.delete() && (engineConfig.getThreadPool().estimatedTimeInMillis() - versionValue.time()) > engineConfig.getGcDeletesInMillis()) {
                        currentVersion = Versions.NOT_FOUND; // deleted, and GC
                    } else {
                        currentVersion = versionValue.version();
                    }
                }
                innerCreateNoLock(create, currentVersion, versionValue);
            }
        }
    }

    private void innerCreateNoLock(Create create, long currentVersion, VersionValue versionValue) throws IOException {

        // same logic as index
        long updatedVersion;
        long expectedVersion = create.version();
        if (create.versionType().isVersionConflictForWrites(currentVersion, expectedVersion)) {
            if (create.origin() == Operation.Origin.RECOVERY) {
                return;
            } else {
                throw new VersionConflictEngineException(shardId, create.type(), create.id(), currentVersion, expectedVersion);
            }
        }
        updatedVersion = create.versionType().updateVersion(currentVersion, expectedVersion);

        // if the doc exists
        boolean doUpdate = false;
        if ((versionValue != null && versionValue.delete() == false) || (versionValue == null && currentVersion != Versions.NOT_FOUND)) {
            if (create.origin() == Operation.Origin.RECOVERY) {
                return;
            } else if (create.origin() == Operation.Origin.REPLICA) {
                // #7142: the primary already determined it's OK to index this document, and we confirmed above that the version doesn't
                // conflict, so we must also update here on the replica to remain consistent:
                doUpdate = true;
            } else if (create.origin() == Operation.Origin.PRIMARY && create.autoGeneratedId() && create.canHaveDuplicates() && currentVersion == 1 && create.version() == Versions.MATCH_ANY) {
                /**
                 * If bulk index request fails due to a disconnect, unavailable shard etc. then the request is
                 * retried before it actually fails. However, the documents might already be indexed.
                 * For autogenerated ids this means that a version conflict will be reported in the bulk request
                 * although the document was indexed properly.
                 * To avoid this we have to make sure that the index request is treated as an update and set updatedVersion to 1.
                 * See also discussion on https://github.com/elasticsearch/elasticsearch/pull/9125
                 */
                doUpdate = true;
                updatedVersion = 1;
            } else {
                // On primary, we throw DAEE if the _uid is already in the index with an older version:
                assert create.origin() == Operation.Origin.PRIMARY;
                throw new DocumentAlreadyExistsException(shardId, create.type(), create.id());
            }
        }

        create.updateVersion(updatedVersion);

        if (doUpdate) {
            if (create.docs().size() > 1) {
                indexWriter.updateDocuments(create.uid(), create.docs());
            } else {
                indexWriter.updateDocument(create.uid(), create.docs().get(0));
            }
        } else {
            if (create.docs().size() > 1) {
                indexWriter.addDocuments(create.docs());
            } else {
                indexWriter.addDocument(create.docs().get(0));
            }
        }
        Translog.Location translogLocation = translog.add(new Translog.Create(create));

        versionMap.putUnderLock(create.uid().bytes(), new VersionValue(updatedVersion, translogLocation));

        indexingService.postCreateUnderLock(create);
    }

    @Override
    public boolean index(Index index) throws EngineException {
        final boolean created;
        try (ReleasableLock lock = readLock.acquire()) {
            ensureOpen();
            if (index.origin() == Operation.Origin.RECOVERY) {
                // Don't throttle recovery operations
                created = innerIndex(index);
            } else {
                try (Releasable r = throttle.acquireThrottle()) {
                    created = innerIndex(index);
                }
            }
            flushNeeded = true;
        } catch (OutOfMemoryError | IllegalStateException | IOException t) {
            maybeFailEngine("index", t);
            throw new IndexFailedEngineException(shardId, index, t);
        }
        checkVersionMapRefresh();
        return created;
    }

    /**
     * Forces a refresh if the versionMap is using too much RAM
     */
    private void checkVersionMapRefresh() {
        if (versionMap.ramBytesUsedForRefresh() > config().getVersionMapSize().bytes() && versionMapRefreshPending.getAndSet(true) == false) {
            try {
                if (isClosed.get()) {
                    // no point...
                    return;
                }
                // Now refresh to clear versionMap:
                engineConfig.getThreadPool().executor(ThreadPool.Names.REFRESH).execute(new Runnable() {
                    @Override
                    public void run() {
                        try {
                            refresh("version_table_full");
                        } catch (EngineClosedException ex) {
                            // ignore
                        }
                    }
                });
            } catch (EsRejectedExecutionException ex) {
                // that is fine too.. we might be shutting down
            }
        }
    }

    private boolean innerIndex(Index index) throws IOException {
        synchronized (dirtyLock(index.uid())) {
            final long currentVersion;
            VersionValue versionValue = versionMap.getUnderLock(index.uid().bytes());
            if (versionValue == null) {
                currentVersion = loadCurrentVersionFromIndex(index.uid());
            } else {
                if (engineConfig.isEnableGcDeletes() && versionValue.delete() && (engineConfig.getThreadPool().estimatedTimeInMillis() - versionValue.time()) > engineConfig.getGcDeletesInMillis()) {
                    currentVersion = Versions.NOT_FOUND; // deleted, and GC
                } else {
                    currentVersion = versionValue.version();
                }
            }

            long updatedVersion;
            long expectedVersion = index.version();
            if (index.versionType().isVersionConflictForWrites(currentVersion, expectedVersion)) {
                if (index.origin() == Operation.Origin.RECOVERY) {
                    return false;
                } else {
                    throw new VersionConflictEngineException(shardId, index.type(), index.id(), currentVersion, expectedVersion);
                }
            }
            updatedVersion = index.versionType().updateVersion(currentVersion, expectedVersion);

            final boolean created;
            index.updateVersion(updatedVersion);
            if (currentVersion == Versions.NOT_FOUND) {
                // document does not exists, we can optimize for create
                created = true;
                if (index.docs().size() > 1) {
                    indexWriter.addDocuments(index.docs());
                } else {
                    indexWriter.addDocument(index.docs().get(0));
                }
            } else {
                if (versionValue != null) {
                    created = versionValue.delete(); // we have a delete which is not GC'ed...
                } else {
                    created = false;
                }
                if (index.docs().size() > 1) {
                    indexWriter.updateDocuments(index.uid(), index.docs());
                } else {
                    indexWriter.updateDocument(index.uid(), index.docs().get(0));
                }
            }
            Translog.Location translogLocation = translog.add(new Translog.Index(index));

            versionMap.putUnderLock(index.uid().bytes(), new VersionValue(updatedVersion, translogLocation));

            indexingService.postIndexUnderLock(index);
            return created;
        }
    }

    @Override
    public void delete(Delete delete) throws EngineException {
        try (ReleasableLock lock = readLock.acquire()) {
            ensureOpen();
            // NOTE: we don't throttle this when merges fall behind because delete-by-id does not create new segments:
            innerDelete(delete);
            flushNeeded = true;
        } catch (OutOfMemoryError | IllegalStateException | IOException t) {
            maybeFailEngine("delete", t);
            throw new DeleteFailedEngineException(shardId, delete, t);
        }

        maybePruneDeletedTombstones();
        checkVersionMapRefresh();
    }

    private void maybePruneDeletedTombstones() {
        // It's expensive to prune because we walk the deletes map acquiring dirtyLock for each uid so we only do it
        // every 1/4 of gcDeletesInMillis:
        if (engineConfig.isEnableGcDeletes() && engineConfig.getThreadPool().estimatedTimeInMillis() - lastDeleteVersionPruneTimeMSec > engineConfig.getGcDeletesInMillis() * 0.25) {
            pruneDeletedTombstones();
        }
    }

    private void innerDelete(Delete delete) throws IOException {
        synchronized (dirtyLock(delete.uid())) {
            final long currentVersion;
            VersionValue versionValue = versionMap.getUnderLock(delete.uid().bytes());
            if (versionValue == null) {
                currentVersion = loadCurrentVersionFromIndex(delete.uid());
            } else {
                if (engineConfig.isEnableGcDeletes() && versionValue.delete() && (engineConfig.getThreadPool().estimatedTimeInMillis() - versionValue.time()) > engineConfig.getGcDeletesInMillis()) {
                    currentVersion = Versions.NOT_FOUND; // deleted, and GC
                } else {
                    currentVersion = versionValue.version();
                }
            }

            long updatedVersion;
            long expectedVersion = delete.version();
            if (delete.versionType().isVersionConflictForWrites(currentVersion, expectedVersion)) {
                if (delete.origin() == Operation.Origin.RECOVERY) {
                    return;
                } else {
                    throw new VersionConflictEngineException(shardId, delete.type(), delete.id(), currentVersion, expectedVersion);
                }
            }
            updatedVersion = delete.versionType().updateVersion(currentVersion, expectedVersion);
            final boolean found;
            if (currentVersion == Versions.NOT_FOUND) {
                // doc does not exist and no prior deletes
                found = false;
            } else if (versionValue != null && versionValue.delete()) {
                // a "delete on delete", in this case, we still increment the version, log it, and return that version
                found = false;
            } else {
                // we deleted a currently existing document
                indexWriter.deleteDocuments(delete.uid());
                found = true;
            }

            delete.updateVersion(updatedVersion, found);
            Translog.Location translogLocation = translog.add(new Translog.Delete(delete));
            versionMap.putUnderLock(delete.uid().bytes(), new DeleteVersionValue(updatedVersion, engineConfig.getThreadPool().estimatedTimeInMillis(), translogLocation));

            indexingService.postDeleteUnderLock(delete);
        }
    }

    /** @deprecated This was removed, but we keep this API so translog can replay any DBQs on upgrade. */
    @Deprecated
    @Override
    public void delete(DeleteByQuery delete) throws EngineException {
        try (ReleasableLock lock = readLock.acquire()) {
            ensureOpen();
            if (delete.origin() == Operation.Origin.RECOVERY) {
                // Don't throttle recovery operations
                innerDelete(delete);
            } else {
                try (Releasable r = throttle.acquireThrottle()) {
                    innerDelete(delete);
                }
            }
        }
    }

    private void innerDelete(DeleteByQuery delete) throws EngineException {
        try {
            Query query;
            if (delete.nested() && delete.aliasFilter() != null) {
                query = new IncludeNestedDocsQuery(new FilteredQuery(delete.query(), delete.aliasFilter()), delete.parentFilter());
            } else if (delete.nested()) {
                query = new IncludeNestedDocsQuery(delete.query(), delete.parentFilter());
            } else if (delete.aliasFilter() != null) {
                query = new FilteredQuery(delete.query(), delete.aliasFilter());
            } else {
                query = delete.query();
            }

            indexWriter.deleteDocuments(query);
            translog.add(new Translog.DeleteByQuery(delete));
            flushNeeded = true;
        } catch (Throwable t) {
            maybeFailEngine("delete_by_query", t);
            throw new DeleteByQueryFailedEngineException(shardId, delete, t);
        }

        // TODO: This is heavy, since we refresh, but we must do this because we don't know which documents were in fact deleted (i.e., our
        // versionMap isn't updated), so we must force a cutover to a new reader to "see" the deletions:
        refresh("delete_by_query");
    }

    @Override
    public void refresh(String source) throws EngineException {
        // we obtain a read lock here, since we don't want a flush to happen while we are refreshing
        // since it flushes the index as well (though, in terms of concurrency, we are allowed to do it)
        try (ReleasableLock lock = readLock.acquire()) {
            ensureOpen();
            updateIndexWriterSettings();
            searcherManager.maybeRefreshBlocking();
        } catch (AlreadyClosedException e) {
            ensureOpen();
            maybeFailEngine("refresh", e);
        } catch (EngineClosedException e) {
            throw e;
        } catch (Throwable t) {
            failEngine("refresh failed", t);
            throw new RefreshFailedEngineException(shardId, t);
        }

        // TODO: maybe we should just put a scheduled job in threadPool?
        // We check for pruning in each delete request, but we also prune here e.g. in case a delete burst comes in and then no more deletes
        // for a long time:
        maybePruneDeletedTombstones();
        versionMapRefreshPending.set(false);
    }

    @Override
    public SyncedFlushResult syncFlushIfNoPendingChanges(String syncId, byte[] expectedCommitId) throws EngineException {
        // best effort attempt before we acquire locks
        ensureOpen();
        if (indexWriter.hasUncommittedChanges()) {
            logger.trace("can't sync commit [{}]. have pending changes", syncId);
            return SyncedFlushResult.FAILED_PENDING_OPERATIONS;
        }
        if (Arrays.equals(expectedCommitId, lastCommittedSegmentInfos.getId()) == false) {
            logger.trace("can't sync commit [{}]. current commit id is not equal to expected.", syncId);
            return SyncedFlushResult.FAILED_COMMIT_MISMATCH;
        }
        try (ReleasableLock lock = writeLock.acquire()) {
            ensureOpen();
            if (indexWriter.hasUncommittedChanges()) {
                logger.trace("can't sync commit [{}]. have pending changes", syncId);
                return SyncedFlushResult.FAILED_PENDING_OPERATIONS;
            }
            if (Arrays.equals(expectedCommitId, lastCommittedSegmentInfos.getId()) == false) {
                logger.trace("can't sync commit [{}]. current commit id is not equal to expected.", syncId);
                return SyncedFlushResult.FAILED_COMMIT_MISMATCH;
            }
            logger.trace("starting sync commit [{}]", syncId);
            long translogId = translog.currentId();
            Map<String, String> commitData = new HashMap<>(2);
            commitData.put(SYNC_COMMIT_ID, syncId);
            commitData.put(Translog.TRANSLOG_ID_KEY, Long.toString(translogId));
            indexWriter.setCommitData(commitData);
            commitIndexWriter(indexWriter);
            logger.debug("successfully sync committed. sync id [{}].", syncId);
            lastCommittedSegmentInfos = store.readLastCommittedSegmentsInfo();
            return SyncedFlushResult.SUCCESS;
        } catch (IOException ex) {
            maybeFailEngine("sync commit", ex);
            throw new EngineException(shardId, "failed to sync commit", ex);
        }
    }

    @Override
    public byte[] flush() throws EngineException {
        return flush(true, false, false);
    }

    @Override
    public byte[] flush(boolean force, boolean waitIfOngoing) throws EngineException {
        return flush(true, force, waitIfOngoing);
    }

    private byte[] flush(boolean commitTranslog, boolean force, boolean waitIfOngoing) throws EngineException {
        ensureOpen();
<<<<<<< HEAD
        if (commitTranslog) {
            // check outside the lock as well so we can check without blocking on the write lock
            if (onGoingRecoveries.get() > 0) {
                throw new FlushNotAllowedEngineException(shardId, "recovery is in progress, flush with committing translog is not allowed");
            }
        }
        final byte[] newCommitId;
=======
>>>>>>> 14e5880f
        /*
         * Unfortunately the lock order is important here. We have to acquire the readlock first otherwise
         * if we are flushing at the end of the recovery while holding the write lock we can deadlock if:
         *  Thread 1: flushes via API and gets the flush lock but blocks on the readlock since Thread 2 has the writeLock
         *  Thread 2: flushes at the end of the recovery holding the writeLock and blocks on the flushLock owned by Thread 1
         */
        try (ReleasableLock lock = readLock.acquire()) {
            ensureOpen();
            updateIndexWriterSettings();
            if (flushLock.tryLock() == false) {
                // if we can't get the lock right away we block if needed otherwise barf
                if (waitIfOngoing) {
                    logger.trace("waiting for in-flight flush to finish");
                    flushLock.lock();
                    logger.trace("acquired flush lock after blocking");
                } else {
                    throw new FlushNotAllowedEngineException(shardId, "already flushing...");
                }
            } else {
                logger.trace("acquired flush lock immediately");
            }
            try {
                if (commitTranslog) {
                    if (flushNeeded || force) {
                        flushNeeded = false;
                        final long translogId;
                        try {
                            translogId = translog.newTranslog();
                            logger.trace("starting commit for flush; commitTranslog=true");
                            commitIndexWriter(indexWriter, translogId);
                            logger.trace("finished commit for flush");
                            // we need to refresh in order to clear older version values
                            refresh("version_table_flush");
                            translog.markCommitted(translogId);

                        } catch (Throwable e) {
                            throw new FlushFailedEngineException(shardId, e);
                        }
                    }
                } else {
                    // note, its ok to just commit without cleaning the translog, its perfectly fine to replay a
                    // translog on an index that was opened on a committed point in time that is "in the future"
                    // of that translog
                    // we allow to *just* commit if there is an ongoing recovery happening...
                    // its ok to use this, only a flush will cause a new translogId, and we are locked here from
                    // other flushes use flushLock
                    try {
                        logger.trace("starting commit for flush; commitTranslog=false");
                        commitIndexWriter(indexWriter, translog.currentId());
                        logger.trace("finished commit for flush");
                    } catch (Throwable e) {
                        throw new FlushFailedEngineException(shardId, e);
                    }

                }
                /*
                 * we have to inc-ref the store here since if the engine is closed by a tragic event
                 * we don't acquire the write lock and wait until we have exclusive access. This might also
                 * dec the store reference which can essentially close the store and unless we can inc the reference
                 * we can't use it.
                 */
                store.incRef();
                try {
                    // reread the last committed segment infos
                    lastCommittedSegmentInfos = store.readLastCommittedSegmentsInfo();
                } catch (Throwable e) {
                    if (isClosed.get() == false) {
                        logger.warn("failed to read latest segment infos on flush", e);
                        if (Lucene.isCorruptionException(e)) {
                            throw new FlushFailedEngineException(shardId, e);
                        }
                    }
                } finally {
                    store.decRef();
                }
                newCommitId = lastCommittedSegmentInfos.getId();
            } catch (FlushFailedEngineException ex) {
                maybeFailEngine("flush", ex);
                throw ex;
            } finally {
                flushLock.unlock();
            }
        }
        // We don't have to do this here; we do it defensively to make sure that even if wall clock time is misbehaving
        // (e.g., moves backwards) we will at least still sometimes prune deleted tombstones:
        if (engineConfig.isEnableGcDeletes()) {
            pruneDeletedTombstones();
        }
        return newCommitId;
    }

    private void pruneDeletedTombstones() {
        long timeMSec = engineConfig.getThreadPool().estimatedTimeInMillis();

        // TODO: not good that we reach into LiveVersionMap here; can we move this inside VersionMap instead?  problem is the dirtyLock...

        // we only need to prune the deletes map; the current/old version maps are cleared on refresh:
        for (Map.Entry<BytesRef, VersionValue> entry : versionMap.getAllTombstones()) {
            BytesRef uid = entry.getKey();
            synchronized (dirtyLock(uid)) { // can we do it without this lock on each value? maybe batch to a set and get the lock once per set?

                // Must re-get it here, vs using entry.getValue(), in case the uid was indexed/deleted since we pulled the iterator:
                VersionValue versionValue = versionMap.getTombstoneUnderLock(uid);
                if (versionValue != null) {
                    if (timeMSec - versionValue.time() > engineConfig.getGcDeletesInMillis()) {
                        versionMap.removeTombstoneUnderLock(uid);
                    }
                }
            }
        }

        lastDeleteVersionPruneTimeMSec = timeMSec;
    }

    @Override
    public void forceMerge(final boolean flush, int maxNumSegments, boolean onlyExpungeDeletes,
                           final boolean upgrade, final boolean upgradeOnlyAncientSegments) throws EngineException {
        /*
         * We do NOT acquire the readlock here since we are waiting on the merges to finish
         * that's fine since the IW.rollback should stop all the threads and trigger an IOException
         * causing us to fail the forceMerge
         *
         * The way we implement upgrades is a bit hackish in the sense that we set an instance
         * variable and that this setting will thus apply to the next forced merge that will be run.
         * This is ok because (1) this is the only place we call forceMerge, (2) we have a single
         * thread for optimize, and the 'optimizeLock' guarding this code, and (3) ConcurrentMergeScheduler
         * syncs calls to findForcedMerges.
         */
        assert indexWriter.getConfig().getMergePolicy() instanceof ElasticsearchMergePolicy : "MergePolicy is " + indexWriter.getConfig().getMergePolicy().getClass().getName();
        ElasticsearchMergePolicy mp = (ElasticsearchMergePolicy) indexWriter.getConfig().getMergePolicy();
        optimizeLock.lock();
        try {
            ensureOpen();
            if (upgrade) {
                logger.info("starting segment upgrade upgradeOnlyAncientSegments={}", upgradeOnlyAncientSegments);
                mp.setUpgradeInProgress(true, upgradeOnlyAncientSegments);
            }
            store.incRef(); // increment the ref just to ensure nobody closes the store while we optimize
            try {
                if (onlyExpungeDeletes) {
                    assert upgrade == false;
                    indexWriter.forceMergeDeletes(true /* blocks and waits for merges*/);
                } else if (maxNumSegments <= 0) {
                    assert upgrade == false;
                    indexWriter.maybeMerge();
                } else {
                    indexWriter.forceMerge(maxNumSegments, true /* blocks and waits for merges*/);
                }
                if (flush) {
                    flush(true, true, true);
                }
                if (upgrade) {
                    logger.info("finished segment upgrade");
                }
            } finally {
                store.decRef();
            }
        } catch (Throwable t) {
            ForceMergeFailedEngineException ex = new ForceMergeFailedEngineException(shardId, t);
            maybeFailEngine("force merge", ex);
            throw ex;
        } finally {
            try {
                mp.setUpgradeInProgress(false, false); // reset it just to make sure we reset it in a case of an error
            } finally {
                optimizeLock.unlock();
            }
        }
    }

    @Override
    public SnapshotIndexCommit snapshotIndex(final boolean flushFirst) throws EngineException {
        // we have to flush outside of the readlock otherwise we might have a problem upgrading
        // the to a write lock when we fail the engine in this operation
        if (flushFirst) {
            logger.trace("start flush for snapshot");
            flush(false, false, true);
            logger.trace("finish flush for snapshot");
        }
        try (ReleasableLock lock = readLock.acquire()) {
            ensureOpen();
            logger.trace("pulling snapshot");
            return deletionPolicy.snapshot();
        } catch (IOException e) {
            throw new SnapshotFailedEngineException(shardId, e);
        }
    }

    @Override
    protected boolean maybeFailEngine(String source, Throwable t) {
        boolean shouldFail = super.maybeFailEngine(source, t);
        if (shouldFail) {
            return true;
        }

        // Check for AlreadyClosedException
        if (t instanceof AlreadyClosedException) {
            // if we are already closed due to some tragic exception
            // we need to fail the engine. it might have already been failed before
            // but we are double-checking it's failed and closed
            if (indexWriter.isOpen() == false && indexWriter.getTragicException() != null) {
                failEngine("already closed by tragic event", indexWriter.getTragicException());
            }
            return true;
        } else if (t != null && indexWriter.isOpen() == false && indexWriter.getTragicException() == t) {
            // this spot on - we are handling the tragic event exception here so we have to fail the engine
            // right away
            failEngine(source, t);
            return true;
        }
        return false;
    }

    @Override
    protected SegmentInfos getLastCommittedSegmentInfos() {
        return lastCommittedSegmentInfos;
    }

    @Override
    protected final void writerSegmentStats(SegmentsStats stats) {
        stats.addVersionMapMemoryInBytes(versionMap.ramBytesUsed());
        stats.addIndexWriterMemoryInBytes(indexWriter.ramBytesUsed());
        stats.addIndexWriterMaxMemoryInBytes((long) (indexWriter.getConfig().getRAMBufferSizeMB() * 1024 * 1024));
    }

    @Override
    public List<Segment> segments(boolean verbose) {
        try (ReleasableLock lock = readLock.acquire()) {
            Segment[] segmentsArr = getSegmentInfo(lastCommittedSegmentInfos, verbose);

            // fill in the merges flag
            Set<OnGoingMerge> onGoingMerges = mergeScheduler.onGoingMerges();
            for (OnGoingMerge onGoingMerge : onGoingMerges) {
                for (SegmentCommitInfo segmentInfoPerCommit : onGoingMerge.getMergedSegments()) {
                    for (Segment segment : segmentsArr) {
                        if (segment.getName().equals(segmentInfoPerCommit.info.name)) {
                            segment.mergeId = onGoingMerge.getId();
                            break;
                        }
                    }
                }
            }
            return Arrays.asList(segmentsArr);
        }
    }


    /**
     * Closes the engine without acquiring the write lock. This should only be
     * called while the write lock is hold or in a disaster condition ie. if the engine
     * is failed.
     */
    @Override
    protected final void closeNoLock(String reason) {
        if (isClosed.compareAndSet(false, true)) {
            assert rwl.isWriteLockedByCurrentThread() || failEngineLock.isHeldByCurrentThread() : "Either the write lock must be held or the engine must be currently be failing itself";
            try {
                this.versionMap.clear();
                try {
                    IOUtils.close(searcherManager);
                } catch (Throwable t) {
                    logger.warn("Failed to close SearcherManager", t);
                }
                try {
                    IOUtils.close(translog);
                } catch (Throwable t) {
                    logger.warn("Failed to close translog", t);
                }
                // no need to commit in this case!, we snapshot before we close the shard, so translog and all sync'ed
                logger.trace("rollback indexWriter");
                try {
                    indexWriter.rollback();
                } catch (AlreadyClosedException e) {
                    // ignore
                }
                logger.trace("rollback indexWriter done");
            } catch (Throwable e) {
                logger.warn("failed to rollback writer on close", e);
            } finally {
                store.decRef();
                this.mergeScheduler.removeListener(mergeSchedulerListener);
                this.mergeScheduler.removeFailureListener(mergeSchedulerFailureListener);
                logger.debug("engine closed [{}]", reason);
            }
        }
    }

    @Override
    public boolean hasUncommittedChanges() {
        return indexWriter.hasUncommittedChanges();
    }

    @Override
    protected SearcherManager getSearcherManager() {
        return searcherManager;
    }

    private Object dirtyLock(BytesRef uid) {
        int hash = DjbHashFunction.DJB_HASH(uid.bytes, uid.offset, uid.length);
        return dirtyLocks[MathUtils.mod(hash, dirtyLocks.length)];
    }

    private Object dirtyLock(Term uid) {
        return dirtyLock(uid.bytes());
    }

    private long loadCurrentVersionFromIndex(Term uid) throws IOException {
        try (final Searcher searcher = acquireSearcher("load_version")) {
            return Versions.loadVersion(searcher.reader(), uid);
        }
    }

    private IndexWriter createWriter() throws IOException {
        try {
            boolean create = !Lucene.indexExists(store.directory());
            final IndexWriterConfig iwc = new IndexWriterConfig(engineConfig.getAnalyzer());
            iwc.setCommitOnClose(false); // we by default don't commit on close
            iwc.setOpenMode(create ? IndexWriterConfig.OpenMode.CREATE : IndexWriterConfig.OpenMode.APPEND);
            iwc.setIndexDeletionPolicy(deletionPolicy);
            // with tests.verbose, lucene sets this up: plumb to align with filesystem stream
            boolean verbose = false;
            try {
                verbose = Boolean.parseBoolean(System.getProperty("tests.verbose"));
            } catch (Throwable ignore) {
            }
            iwc.setInfoStream(verbose ? InfoStream.getDefault() : new LoggerInfoStream(logger));
            iwc.setMergeScheduler(mergeScheduler.newMergeScheduler());
            MergePolicy mergePolicy = mergePolicyProvider.getMergePolicy();
            // Give us the opportunity to upgrade old segments while performing
            // background merges
            mergePolicy = new ElasticsearchMergePolicy(mergePolicy);
            iwc.setMergePolicy(mergePolicy);
            iwc.setSimilarity(engineConfig.getSimilarity());
            iwc.setRAMBufferSizeMB(engineConfig.getIndexingBufferSize().mbFrac());
            iwc.setMaxThreadStates(engineConfig.getIndexConcurrency());
            iwc.setCodec(engineConfig.getCodec());
            /* We set this timeout to a highish value to work around
             * the default poll interval in the Lucene lock that is
             * 1000ms by default. We might need to poll multiple times
             * here but with 1s poll this is only executed twice at most
             * in combination with the default writelock timeout*/
            iwc.setWriteLockTimeout(5000);
            iwc.setUseCompoundFile(this.engineConfig.isCompoundOnFlush());
            // Warm-up hook for newly-merged segments. Warming up segments here is better since it will be performed at the end
            // of the merge operation and won't slow down _refresh
            iwc.setMergedSegmentWarmer(new IndexReaderWarmer() {
                @Override
                public void warm(LeafReader reader) throws IOException {
                    try {
                        assert isMergedSegment(reader);
                        if (warmer != null) {
                            final Engine.Searcher searcher = new Searcher("warmer", searcherFactory.newSearcher(reader, null));
                            final IndicesWarmer.WarmerContext context = new IndicesWarmer.WarmerContext(shardId, searcher);
                            warmer.warmNewReaders(context);
                        }
                    } catch (Throwable t) {
                        // Don't fail a merge if the warm-up failed
                        if (isClosed.get() == false) {
                            logger.warn("Warm-up failed", t);
                        }
                        if (t instanceof Error) {
                            // assertion/out-of-memory error, don't ignore those
                            throw (Error) t;
                        }
                    }
                }
            });
            return new IndexWriter(store.directory(), iwc);
        } catch (LockObtainFailedException ex) {
            boolean isLocked = IndexWriter.isLocked(store.directory());
            logger.warn("Could not lock IndexWriter isLocked [{}]", ex, isLocked);
            throw ex;
        }
    }

    /**
     * Extended SearcherFactory that warms the segments if needed when acquiring a new searcher
     */
    class SearchFactory extends EngineSearcherFactory {

        SearchFactory(EngineConfig engineConfig) {
            super(engineConfig);
        }

        @Override
        public IndexSearcher newSearcher(IndexReader reader, IndexReader previousReader) throws IOException {
            IndexSearcher searcher = super.newSearcher(reader, previousReader);
            if (warmer != null) {
                // we need to pass a custom searcher that does not release anything on Engine.Search Release,
                // we will release explicitly
                IndexSearcher newSearcher = null;
                boolean closeNewSearcher = false;
                try {
                    if (searcherManager == null) {
                        // we are starting up - no writer active so we can't acquire a searcher.
                        newSearcher = searcher;
                    } else {
                        try (final Searcher currentSearcher = acquireSearcher("search_factory")) {
                            // figure out the newSearcher, with only the new readers that are relevant for us
                            List<IndexReader> readers = Lists.newArrayList();
                            for (LeafReaderContext newReaderContext : searcher.getIndexReader().leaves()) {
                                if (isMergedSegment(newReaderContext.reader())) {
                                    // merged segments are already handled by IndexWriterConfig.setMergedSegmentWarmer
                                    continue;
                                }
                                boolean found = false;
                                for (LeafReaderContext currentReaderContext : currentSearcher.reader().leaves()) {
                                    if (currentReaderContext.reader().getCoreCacheKey().equals(newReaderContext.reader().getCoreCacheKey())) {
                                        found = true;
                                        break;
                                    }
                                }
                                if (!found) {
                                    readers.add(newReaderContext.reader());
                                }
                            }
                            if (!readers.isEmpty()) {
                                // we don't want to close the inner readers, just increase ref on them
                                IndexReader newReader = new MultiReader(readers.toArray(new IndexReader[readers.size()]), false);
                                newSearcher = super.newSearcher(newReader, null);
                                closeNewSearcher = true;
                            }
                        }
                    }

                    if (newSearcher != null) {
                        IndicesWarmer.WarmerContext context = new IndicesWarmer.WarmerContext(shardId, new Searcher("warmer", newSearcher));
                        warmer.warmNewReaders(context);
                    }
                    warmer.warmTopReader(new IndicesWarmer.WarmerContext(shardId, new Searcher("warmer", searcher)));
                } catch (Throwable e) {
                    if (isClosed.get() == false) {
                        logger.warn("failed to prepare/warm", e);
                    }
                } finally {
                    // no need to release the fullSearcher, nothing really is done...
                    if (newSearcher != null && closeNewSearcher) {
                        IOUtils.closeWhileHandlingException(newSearcher.getIndexReader()); // ignore
                    }
                }
            }
            return searcher;
        }
    }

    public void activateThrottling() {
        throttle.activate();
    }

    public void deactivateThrottling() {
        throttle.deactivate();
    }

    long getGcDeletesInMillis() {
        return engineConfig.getGcDeletesInMillis();
    }

    LiveIndexWriterConfig getCurrentIndexWriterConfig() {
        return indexWriter.getConfig();
    }


    class FailEngineOnMergeFailure implements MergeSchedulerProvider.FailureListener {
        @Override
        public void onFailedMerge(MergePolicy.MergeException e) {
            if (Lucene.isCorruptionException(e)) {
                failEngine("corrupt file detected source: [merge]", e);
            } else {
                failEngine("merge exception", e);
            }
        }
    }

    class MergeSchedulerListener implements MergeSchedulerProvider.Listener {
        private final AtomicInteger numMergesInFlight = new AtomicInteger(0);
        private final AtomicBoolean isThrottling = new AtomicBoolean();

        @Override
        public synchronized void beforeMerge(OnGoingMerge merge) {
            int maxNumMerges = mergeScheduler.getMaxMerges();
            if (numMergesInFlight.incrementAndGet() > maxNumMerges) {
                if (isThrottling.getAndSet(true) == false) {
                    logger.info("now throttling indexing: numMergesInFlight={}, maxNumMerges={}", numMergesInFlight, maxNumMerges);
                    indexingService.throttlingActivated();
                    activateThrottling();
                }
            }
        }

        @Override
        public synchronized void afterMerge(OnGoingMerge merge) {
            int maxNumMerges = mergeScheduler.getMaxMerges();
            if (numMergesInFlight.decrementAndGet() < maxNumMerges) {
                if (isThrottling.getAndSet(false)) {
                    logger.info("stop throttling indexing: numMergesInFlight={}, maxNumMerges={}", numMergesInFlight, maxNumMerges);
                    indexingService.throttlingDeactivated();
                    deactivateThrottling();
                }
            }
        }
    }


    private void commitIndexWriter(IndexWriter writer, long translogId) throws IOException {
        try {
            logger.trace("committing writer with translog id [{}] ", translogId);
            indexWriter.setCommitData(Collections.singletonMap(Translog.TRANSLOG_ID_KEY, Long.toString(translogId)));
            writer.commit();
        } catch (Throwable ex) {
            failEngine("lucene commit failed", ex);
            throw ex;
        }
    }
<<<<<<< HEAD

    protected void recoverFromTranslog(long translogId, TranslogRecoveryPerformer handler) throws IOException {
        final Translog translog = engineConfig.getTranslog();
        int operationsRecovered = 0;
        try (Translog.OperationIterator in = translog.openIterator(translogId)) {
            Translog.Operation operation;
            while ((operation = in.next()) != null) {
                try {
                    handler.performRecoveryOperation(this, operation);
                    operationsRecovered++;
                } catch (ElasticsearchException e) {
                    if (e.status() == RestStatus.BAD_REQUEST) {
                        // mainly for MapperParsingException and Failure to detect xcontent
                        logger.info("ignoring recovery of a corrupt translog entry", e);
                    } else {
                        throw e;
                    }
                }
            }
        } catch (FileNotFoundException ex) {
            logger.debug("no translog file found for ID: " + translogId);
        } catch (TruncatedTranslogException e) {
            // file is empty or header has been half-written and should be ignored
            logger.trace("ignoring truncation exception, the translog is either empty or half-written", e);
        } catch (Throwable e) {
            IOUtils.closeWhileHandlingException(translog);
            throw new EngineException(shardId, "failed to recover from translog", e);
        }

        // nocommit:  when we recover from gateway we recover ops from the translog we found and then create a new translog with new id.
        // we flush here because we need to write a new translog id after recovery.
        // we need to make sure here that an existing sync id is not overwritten by this flush if one exists.
        // so, in case the old translog did not contain any ops, we should use the old sync id for flushing.
        // nocommit because not sure if this here is the best solution for this...
        if (operationsRecovered > 0) {
            flush(true, true);
            refresh("translog recovery");
        } else if (lastCommittedSegmentInfos.getUserData().get(SYNC_COMMIT_ID) == null) {
            flush(true, true);
        } else {
            SyncedFlushResult syncedFlushResult = syncFlushIfNoPendingChanges(lastCommittedSegmentInfos.getUserData().get(SYNC_COMMIT_ID), lastCommittedSegmentInfos.getId());
            assert syncedFlushResult.equals(SyncedFlushResult.SUCCESS) : "no operations during translog recovery but synced flush failed";
        }
        translog.clearUnreferenced();
    }

=======
>>>>>>> 14e5880f
}<|MERGE_RESOLUTION|>--- conflicted
+++ resolved
@@ -145,32 +145,11 @@
             this.mergeScheduler.addListener(mergeSchedulerListener);
             this.mergeScheduler.addFailureListener(mergeSchedulerFailureListener);
             try {
-<<<<<<< HEAD
-                long nextTranslogID = translogId.v2();
-                translog.newTranslog(nextTranslogID);
-                translogIdGenerator.set(nextTranslogID);
-
-                if (translogId.v1() != null && skipInitialTranslogRecovery == false) {
-                    // recovering from local store
-                    recoverFromTranslog(translogId.v1(), transformer);
-                } else {
-                    // recovering from a different source
-                    // nocommit
-                    // when we create the Engine on a target shard after recovery we must make sure that
-                    // if a sync id is there then it is not overwritten by a forced flush
-                    if (lastCommittedSegmentInfos.getUserData().get(SYNC_COMMIT_ID) == null) {
-                        flush(true, true);
-                    } else {
-                        SyncedFlushResult syncedFlushResult = syncFlushIfNoPendingChanges(lastCommittedSegmentInfos.getUserData().get(SYNC_COMMIT_ID), lastCommittedSegmentInfos.getId());
-                        assert syncedFlushResult.equals(SyncedFlushResult.SUCCESS) : "skipped translog recovery but synced flush failed";
-                    }
-=======
                 if (skipInitialTranslogRecovery) {
                     // make sure we point at the latest translog from now on..
-                    commitIndexWriter(writer, translog.currentId());
+                    commitIndexWriter(writer, translog.currentId(), lastCommittedSegmentInfos.getUserData().get(SYNC_COMMIT_ID));
                 } else {
                     recoverFromTranslog(engineConfig, committedTranslogId);
->>>>>>> 14e5880f
                 }
             } catch (IOException | EngineException ex) {
                 throw new EngineCreationFailureException(shardId, "failed to recover from translog", ex);
@@ -231,11 +210,12 @@
         }
         // flush if we recovered something or if we have references to older translogs
         // note: if opsRecovered == 0 and we have older translogs it means they are corrupted or 0 length.
-        if (opsRecovered > 0 ||
-                (committedTranslogId != null && translog.currentId() != committedTranslogId)) {
+        if (opsRecovered > 0) {
             logger.trace("flushing post recovery from translog. ops recovered [{}]. committed translog id [{}]. current id [{}]",
                     opsRecovered, committedTranslogId, translog.currentId());
             flush(true, true);
+        } else if (committedTranslogId != null && translog.currentId() != committedTranslogId){
+            commitIndexWriter(indexWriter, translog.currentId(), lastCommittedSegmentInfos.getUserData().get(Engine.SYNC_COMMIT_ID));
         }
     }
 
@@ -251,12 +231,6 @@
         if (commitUserData.containsKey(Translog.TRANSLOG_ID_KEY)) {
             return Long.parseLong(commitUserData.get(Translog.TRANSLOG_ID_KEY));
         }
-<<<<<<< HEAD
-        // translog id is not in the metadata - fix this inconsistency some code relies on this and old indices might not have it.
-        writer.setCommitData(Collections.singletonMap(Translog.TRANSLOG_ID_KEY, Long.toString(nextTranslogId)));
-        commitIndexWriter(writer);
-=======
->>>>>>> 14e5880f
         logger.debug("no translog ID present in the current commit - creating one");
         commitIndexWriter(writer, translog.currentId());
         return null;
@@ -698,12 +672,8 @@
                 return SyncedFlushResult.FAILED_COMMIT_MISMATCH;
             }
             logger.trace("starting sync commit [{}]", syncId);
-            long translogId = translog.currentId();
-            Map<String, String> commitData = new HashMap<>(2);
-            commitData.put(SYNC_COMMIT_ID, syncId);
-            commitData.put(Translog.TRANSLOG_ID_KEY, Long.toString(translogId));
-            indexWriter.setCommitData(commitData);
-            commitIndexWriter(indexWriter);
+            final long translogId = translog.currentId();
+            commitIndexWriter(indexWriter, translogId, syncId);
             logger.debug("successfully sync committed. sync id [{}].", syncId);
             lastCommittedSegmentInfos = store.readLastCommittedSegmentsInfo();
             return SyncedFlushResult.SUCCESS;
@@ -725,16 +695,7 @@
 
     private byte[] flush(boolean commitTranslog, boolean force, boolean waitIfOngoing) throws EngineException {
         ensureOpen();
-<<<<<<< HEAD
-        if (commitTranslog) {
-            // check outside the lock as well so we can check without blocking on the write lock
-            if (onGoingRecoveries.get() > 0) {
-                throw new FlushNotAllowedEngineException(shardId, "recovery is in progress, flush with committing translog is not allowed");
-            }
-        }
         final byte[] newCommitId;
-=======
->>>>>>> 14e5880f
         /*
          * Unfortunately the lock order is important here. We have to acquire the readlock first otherwise
          * if we are flushing at the end of the recovery while holding the write lock we can deadlock if:
@@ -1237,64 +1198,23 @@
         }
     }
 
-
-    private void commitIndexWriter(IndexWriter writer, long translogId) throws IOException {
+    private void commitIndexWriter(IndexWriter writer, long translogId, String syncId) throws IOException {
         try {
-            logger.trace("committing writer with translog id [{}] ", translogId);
-            indexWriter.setCommitData(Collections.singletonMap(Translog.TRANSLOG_ID_KEY, Long.toString(translogId)));
+            logger.trace("committing writer with translog id [{}] and sync id [{}]", translogId, syncId);
+            Map<String, String> commitData = new HashMap<>();
+            commitData.put(Translog.TRANSLOG_ID_KEY, Long.toString(translogId));
+            if (syncId != null) {
+                commitData.put(Engine.SYNC_COMMIT_ID, syncId);
+            }
+            indexWriter.setCommitData(commitData);
             writer.commit();
         } catch (Throwable ex) {
             failEngine("lucene commit failed", ex);
             throw ex;
         }
     }
-<<<<<<< HEAD
-
-    protected void recoverFromTranslog(long translogId, TranslogRecoveryPerformer handler) throws IOException {
-        final Translog translog = engineConfig.getTranslog();
-        int operationsRecovered = 0;
-        try (Translog.OperationIterator in = translog.openIterator(translogId)) {
-            Translog.Operation operation;
-            while ((operation = in.next()) != null) {
-                try {
-                    handler.performRecoveryOperation(this, operation);
-                    operationsRecovered++;
-                } catch (ElasticsearchException e) {
-                    if (e.status() == RestStatus.BAD_REQUEST) {
-                        // mainly for MapperParsingException and Failure to detect xcontent
-                        logger.info("ignoring recovery of a corrupt translog entry", e);
-                    } else {
-                        throw e;
-                    }
-                }
-            }
-        } catch (FileNotFoundException ex) {
-            logger.debug("no translog file found for ID: " + translogId);
-        } catch (TruncatedTranslogException e) {
-            // file is empty or header has been half-written and should be ignored
-            logger.trace("ignoring truncation exception, the translog is either empty or half-written", e);
-        } catch (Throwable e) {
-            IOUtils.closeWhileHandlingException(translog);
-            throw new EngineException(shardId, "failed to recover from translog", e);
-        }
-
-        // nocommit:  when we recover from gateway we recover ops from the translog we found and then create a new translog with new id.
-        // we flush here because we need to write a new translog id after recovery.
-        // we need to make sure here that an existing sync id is not overwritten by this flush if one exists.
-        // so, in case the old translog did not contain any ops, we should use the old sync id for flushing.
-        // nocommit because not sure if this here is the best solution for this...
-        if (operationsRecovered > 0) {
-            flush(true, true);
-            refresh("translog recovery");
-        } else if (lastCommittedSegmentInfos.getUserData().get(SYNC_COMMIT_ID) == null) {
-            flush(true, true);
-        } else {
-            SyncedFlushResult syncedFlushResult = syncFlushIfNoPendingChanges(lastCommittedSegmentInfos.getUserData().get(SYNC_COMMIT_ID), lastCommittedSegmentInfos.getId());
-            assert syncedFlushResult.equals(SyncedFlushResult.SUCCESS) : "no operations during translog recovery but synced flush failed";
-        }
-        translog.clearUnreferenced();
-    }
-
-=======
->>>>>>> 14e5880f
+
+    private void commitIndexWriter(IndexWriter writer, long translogId) throws IOException {
+        commitIndexWriter(writer, translogId, null);
+    }
 }