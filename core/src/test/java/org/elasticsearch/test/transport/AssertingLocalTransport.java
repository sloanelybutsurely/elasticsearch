/*
 * Licensed to Elasticsearch under one or more contributor
 * license agreements. See the NOTICE file distributed with
 * this work for additional information regarding copyright
 * ownership. Elasticsearch licenses this file to you under
 * the Apache License, Version 2.0 (the "License"); you may
 * not use this file except in compliance with the License.
 * You may obtain a copy of the License at
 *
 *    http://www.apache.org/licenses/LICENSE-2.0
 *
 * Unless required by applicable law or agreed to in writing,
 * software distributed under the License is distributed on an
 * "AS IS" BASIS, WITHOUT WARRANTIES OR CONDITIONS OF ANY
 * KIND, either express or implied.  See the License for the
 * specific language governing permissions and limitations
 * under the License.
 */

package org.elasticsearch.test.transport;

import org.elasticsearch.Version;
import org.elasticsearch.cluster.node.DiscoveryNode;
import org.elasticsearch.common.inject.Inject;
import org.elasticsearch.common.io.stream.NamedWriteableRegistry;
import org.elasticsearch.common.settings.Settings;
import org.elasticsearch.test.ESIntegTestCase;
import org.elasticsearch.test.VersionUtils;
import org.elasticsearch.test.hamcrest.ElasticsearchAssertions;
import org.elasticsearch.threadpool.ThreadPool;
import org.elasticsearch.transport.*;
import org.elasticsearch.transport.local.LocalTransport;

import java.io.IOException;
import java.util.Random;

/**
 *
 */
public class AssertingLocalTransport extends LocalTransport {

    public static final String ASSERTING_TRANSPORT_MIN_VERSION_KEY = "transport.asserting.version.min";
    public static final String ASSERTING_TRANSPORT_MAX_VERSION_KEY = "transport.asserting.version.max";
    private final Random random;
    private final Version minVersion;
    private final Version maxVersion;

    @Inject
<<<<<<< HEAD
    public AssertingLocalTransport(Settings settings, ThreadPool threadPool, Version version, NamedWriteableRegistry namedWriteableRegistry) {
        super(settings, threadPool, version, namedWriteableRegistry);
        final long seed = settings.getAsLong(ElasticsearchIntegrationTest.SETTING_INDEX_SEED, 0l);
=======
    public AssertingLocalTransport(Settings settings, ThreadPool threadPool, Version version) {
        super(settings, threadPool, version);
        final long seed = settings.getAsLong(ESIntegTestCase.SETTING_INDEX_SEED, 0l);
>>>>>>> caca13c8
        random = new Random(seed);
        minVersion = settings.getAsVersion(ASSERTING_TRANSPORT_MIN_VERSION_KEY, Version.V_0_18_0);
        maxVersion = settings.getAsVersion(ASSERTING_TRANSPORT_MAX_VERSION_KEY, Version.CURRENT);
    }

    @Override
    protected void handleParsedResponse(final TransportResponse response, final TransportResponseHandler handler) {
        ElasticsearchAssertions.assertVersionSerializable(VersionUtils.randomVersionBetween(random, minVersion, maxVersion), response);
        super.handleParsedResponse(response, handler);
    }
    
    @Override
    public void sendRequest(final DiscoveryNode node, final long requestId, final String action, final TransportRequest request, TransportRequestOptions options) throws IOException, TransportException {
        ElasticsearchAssertions.assertVersionSerializable(VersionUtils.randomVersionBetween(random, minVersion, maxVersion), request);
        super.sendRequest(node, requestId, action, request, options);
    }
}<|MERGE_RESOLUTION|>--- conflicted
+++ resolved
@@ -46,15 +46,9 @@
     private final Version maxVersion;
 
     @Inject
-<<<<<<< HEAD
     public AssertingLocalTransport(Settings settings, ThreadPool threadPool, Version version, NamedWriteableRegistry namedWriteableRegistry) {
         super(settings, threadPool, version, namedWriteableRegistry);
-        final long seed = settings.getAsLong(ElasticsearchIntegrationTest.SETTING_INDEX_SEED, 0l);
-=======
-    public AssertingLocalTransport(Settings settings, ThreadPool threadPool, Version version) {
-        super(settings, threadPool, version);
         final long seed = settings.getAsLong(ESIntegTestCase.SETTING_INDEX_SEED, 0l);
->>>>>>> caca13c8
         random = new Random(seed);
         minVersion = settings.getAsVersion(ASSERTING_TRANSPORT_MIN_VERSION_KEY, Version.V_0_18_0);
         maxVersion = settings.getAsVersion(ASSERTING_TRANSPORT_MAX_VERSION_KEY, Version.CURRENT);
@@ -65,7 +59,7 @@
         ElasticsearchAssertions.assertVersionSerializable(VersionUtils.randomVersionBetween(random, minVersion, maxVersion), response);
         super.handleParsedResponse(response, handler);
     }
-    
+
     @Override
     public void sendRequest(final DiscoveryNode node, final long requestId, final String action, final TransportRequest request, TransportRequestOptions options) throws IOException, TransportException {
         ElasticsearchAssertions.assertVersionSerializable(VersionUtils.randomVersionBetween(random, minVersion, maxVersion), request);
