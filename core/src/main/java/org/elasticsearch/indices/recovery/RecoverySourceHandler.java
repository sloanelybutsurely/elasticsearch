/*
 * Licensed to Elasticsearch under one or more contributor
 * license agreements. See the NOTICE file distributed with
 * this work for additional information regarding copyright
 * ownership. Elasticsearch licenses this file to you under
 * the Apache License, Version 2.0 (the "License"); you may
 * not use this file except in compliance with the License.
 * You may obtain a copy of the License at
 *
 *    http://www.apache.org/licenses/LICENSE-2.0
 *
 * Unless required by applicable law or agreed to in writing,
 * software distributed under the License is distributed on an
 * "AS IS" BASIS, WITHOUT WARRANTIES OR CONDITIONS OF ANY
 * KIND, either express or implied.  See the License for the
 * specific language governing permissions and limitations
 * under the License.
 */

package org.elasticsearch.indices.recovery;

import org.apache.lucene.index.CorruptIndexException;
import org.apache.lucene.index.IndexCommit;
import org.apache.lucene.index.IndexFormatTooNewException;
import org.apache.lucene.index.IndexFormatTooOldException;
import org.apache.lucene.store.IOContext;
import org.apache.lucene.store.IndexInput;
import org.apache.lucene.store.RateLimiter;
import org.apache.lucene.util.ArrayUtil;
import org.apache.lucene.util.IOUtils;
import org.elasticsearch.ElasticsearchException;
import org.elasticsearch.ExceptionsHelper;
import org.elasticsearch.common.Nullable;
import org.elasticsearch.common.StopWatch;
import org.elasticsearch.common.bytes.BytesArray;
import org.elasticsearch.common.io.Streams;
import org.elasticsearch.common.logging.ESLogger;
import org.elasticsearch.common.lucene.store.InputStreamIndexInput;
import org.elasticsearch.common.unit.ByteSizeValue;
import org.elasticsearch.common.util.CancellableThreads;
import org.elasticsearch.index.engine.RecoveryEngineException;
import org.elasticsearch.index.shard.IndexShard;
import org.elasticsearch.index.shard.IndexShardClosedException;
import org.elasticsearch.index.shard.IndexShardState;
import org.elasticsearch.index.store.Store;
import org.elasticsearch.index.store.StoreFileMetaData;
import org.elasticsearch.index.translog.Translog;
import org.elasticsearch.transport.RemoteTransportException;

import java.io.BufferedOutputStream;
import java.io.IOException;
import java.io.OutputStream;
import java.util.ArrayList;
import java.util.List;
import java.util.function.Function;
import java.util.stream.StreamSupport;

/**
 * RecoverySourceHandler handles the three phases of shard recovery, which is
 * everything relating to copying the segment files as well as sending translog
 * operations across the wire once the segments have been copied.
 *
 * Note: There is always one source handler per recovery that handles all the
 * file and translog transfer. This handler is completely isolated from other recoveries
 * while the {@link RateLimiter} passed via {@link RecoverySettings} is shared across recoveries
 * originating from this nodes to throttle the number bytes send during file transfer. The transaction log
 * phase bypasses the rate limiter entirely.
 */
public class RecoverySourceHandler {

    protected final ESLogger logger;
    // Shard that is going to be recovered (the "source")
    private final IndexShard shard;
    private final String indexName;
    private final int shardId;
    // Request containing source and target node information
    private final StartRecoveryRequest request;
    private final int chunkSizeInBytes;
    private final RecoveryTargetHandler recoveryTarget;

    protected final RecoveryResponse response;

    private final CancellableThreads cancellableThreads = new CancellableThreads() {
        @Override
        protected void onCancel(String reason, @Nullable Exception suppressedException) {
            RuntimeException e;
            if (shard.state() == IndexShardState.CLOSED) { // check if the shard got closed on us
                e = new IndexShardClosedException(shard.shardId(), "shard is closed and recovery was canceled reason [" + reason + "]");
            } else {
                e = new ExecutionCancelledException("recovery was canceled reason [" + reason + "]");
            }
            if (suppressedException != null) {
                e.addSuppressed(suppressedException);
            }
            throw e;
        }
    };

    public RecoverySourceHandler(final IndexShard shard, RecoveryTargetHandler recoveryTarget,
                                 final StartRecoveryRequest request,
                                 final int fileChunkSizeInBytes,
                                 final ESLogger logger) {
        this.shard = shard;
        this.recoveryTarget = recoveryTarget;
        this.request = request;
        this.logger = logger;
        this.indexName = this.request.shardId().getIndex().getName();
        this.shardId = this.request.shardId().id();
        this.chunkSizeInBytes = fileChunkSizeInBytes;
        this.response = new RecoveryResponse();
    }

    /**
     * performs the recovery from the local engine to the target
     */
    public RecoveryResponse recoverToTarget() throws IOException {
        try (Translog.View translogView = shard.acquireTranslogView()) {
            logger.trace("captured translog id [{}] for recovery", translogView.minTranslogGeneration());
            final IndexCommit phase1Snapshot;
            try {
                phase1Snapshot = shard.snapshotIndex(false);
            } catch (Exception e) {
                IOUtils.closeWhileHandlingException(translogView);
                throw new RecoveryEngineException(shard.shardId(), 1, "Snapshot failed", e);
            }

            try {
                phase1(phase1Snapshot, translogView);
            } catch (Exception e) {
                throw new RecoveryEngineException(shard.shardId(), 1, "phase1 failed", e);
            } finally {
                try {
                    shard.releaseSnapshot(phase1Snapshot);
                } catch (IOException ex) {
                    logger.warn("releasing snapshot caused exception", ex);
                }
            }

            logger.trace("{} snapshot translog for recovery. current size is [{}]", shard.shardId(), translogView.totalOperations());
            try {
                phase2(translogView.snapshot());
            } catch (Exception e) {
                throw new RecoveryEngineException(shard.shardId(), 2, "phase2 failed", e);
            }

            finalizeRecovery();
        }
        return response;
    }

    /**
     * Perform phase1 of the recovery operations. Once this {@link IndexCommit}
     * snapshot has been performed no commit operations (files being fsync'd)
     * are effectively allowed on this index until all recovery phases are done
     * <p>
     * Phase1 examines the segment files on the target node and copies over the
     * segments that are missing. Only segments that have the same size and
     * checksum can be reused
     */
    public void phase1(final IndexCommit snapshot, final Translog.View translogView) {
        cancellableThreads.checkForCancel();
        // Total size of segment files that are recovered
        long totalSize = 0;
        // Total size of segment files that were able to be re-used
        long existingTotalSize = 0;
        final Store store = shard.store();
        store.incRef();
        try {
            StopWatch stopWatch = new StopWatch().start();
            final Store.MetadataSnapshot recoverySourceMetadata;
            try {
                recoverySourceMetadata = store.getMetadata(snapshot);
            } catch (CorruptIndexException | IndexFormatTooOldException | IndexFormatTooNewException ex) {
                shard.failShard("recovery", ex);
                throw ex;
            }
            for (String name : snapshot.getFileNames()) {
                final StoreFileMetaData md = recoverySourceMetadata.get(name);
                if (md == null) {
                    logger.info("Snapshot differs from actual index for file: {} meta: {}", name, recoverySourceMetadata.asMap());
                    throw new CorruptIndexException("Snapshot differs from actual index - maybe index was removed metadata has " +
                            recoverySourceMetadata.asMap().size() + " files", name);
                }
            }
            // Generate a "diff" of all the identical, different, and missing
            // segment files on the target node, using the existing files on
            // the source node
            String recoverySourceSyncId = recoverySourceMetadata.getSyncId();
            String recoveryTargetSyncId = request.metadataSnapshot().getSyncId();
            final boolean recoverWithSyncId = recoverySourceSyncId != null &&
                    recoverySourceSyncId.equals(recoveryTargetSyncId);
            if (recoverWithSyncId) {
                final long numDocsTarget = request.metadataSnapshot().getNumDocs();
                final long numDocsSource = recoverySourceMetadata.getNumDocs();
                if (numDocsTarget != numDocsSource) {
                    throw new IllegalStateException("try to recover " + request.shardId() + " from primary shard with sync id but number " +
                            "of docs differ: " + numDocsTarget + " (" + request.sourceNode().getName() + ", primary) vs " + numDocsSource
                            + "(" + request.targetNode().getName() + ")");
                }
                // we shortcut recovery here because we have nothing to copy. but we must still start the engine on the target.
                // so we don't return here
                logger.trace("[{}][{}] skipping [phase1] to {} - identical sync id [{}] found on both source and target", indexName,
                        shardId,
                        request.targetNode(), recoverySourceSyncId);
            } else {
                final Store.RecoveryDiff diff = recoverySourceMetadata.recoveryDiff(request.metadataSnapshot());
                for (StoreFileMetaData md : diff.identical) {
                    response.phase1ExistingFileNames.add(md.name());
                    response.phase1ExistingFileSizes.add(md.length());
                    existingTotalSize += md.length();
                    if (logger.isTraceEnabled()) {
                        logger.trace("[{}][{}] recovery [phase1] to {}: not recovering [{}], exists in local store and has checksum [{}]," +
                                        " size [{}]",
                                indexName, shardId, request.targetNode(), md.name(), md.checksum(), md.length());
                    }
                    totalSize += md.length();
                }
                List<StoreFileMetaData> phase1Files = new ArrayList<>(diff.different.size() + diff.missing.size());
                phase1Files.addAll(diff.different);
                phase1Files.addAll(diff.missing);
                for (StoreFileMetaData md : phase1Files) {
                    if (request.metadataSnapshot().asMap().containsKey(md.name())) {
                        logger.trace("[{}][{}] recovery [phase1] to {}: recovering [{}], exists in local store, but is different: remote " +
                                        "[{}], local [{}]",
                                indexName, shardId, request.targetNode(), md.name(), request.metadataSnapshot().asMap().get(md.name()), md);
                    } else {
                        logger.trace("[{}][{}] recovery [phase1] to {}: recovering [{}], does not exists in remote",
                                indexName, shardId, request.targetNode(), md.name());
                    }
                    response.phase1FileNames.add(md.name());
                    response.phase1FileSizes.add(md.length());
                    totalSize += md.length();
                }

                response.phase1TotalSize = totalSize;
                response.phase1ExistingTotalSize = existingTotalSize;

                logger.trace("[{}][{}] recovery [phase1] to {}: recovering_files [{}] with total_size [{}], reusing_files [{}] with " +
                                "total_size [{}]",
                        indexName, shardId, request.targetNode(), response.phase1FileNames.size(),
                        new ByteSizeValue(totalSize), response.phase1ExistingFileNames.size(), new ByteSizeValue(existingTotalSize));
                cancellableThreads.execute(() ->
                        recoveryTarget.receiveFileInfo(response.phase1FileNames, response.phase1FileSizes, response.phase1ExistingFileNames,
                                response.phase1ExistingFileSizes, translogView.totalOperations()));
                // How many bytes we've copied since we last called RateLimiter.pause
                final Function<StoreFileMetaData, OutputStream> outputStreamFactories =
                        md -> new BufferedOutputStream(new RecoveryOutputStream(md, translogView), chunkSizeInBytes);
                sendFiles(store, phase1Files.toArray(new StoreFileMetaData[phase1Files.size()]), outputStreamFactories);
                // Send the CLEAN_FILES request, which takes all of the files that
                // were transferred and renames them from their temporary file
                // names to the actual file names. It also writes checksums for
                // the files after they have been renamed.
                //
                // Once the files have been renamed, any other files that are not
                // related to this recovery (out of date segments, for example)
                // are deleted
                try {
                    cancellableThreads.executeIO(() -> recoveryTarget.cleanFiles(translogView.totalOperations(), recoverySourceMetadata));
                } catch (RemoteTransportException | IOException targetException) {
                    final IOException corruptIndexException;
                    // we realized that after the index was copied and we wanted to finalize the recovery
                    // the index was corrupted:
                    //   - maybe due to a broken segments file on an empty index (transferred with no checksum)
                    //   - maybe due to old segments without checksums or length only checks
                    if ((corruptIndexException = ExceptionsHelper.unwrapCorruption(targetException)) != null) {
                        try {
                            final Store.MetadataSnapshot recoverySourceMetadata1 = store.getMetadata(snapshot);
                            StoreFileMetaData[] metadata =
                                    StreamSupport.stream(recoverySourceMetadata1.spliterator(), false).toArray(size -> new
                                            StoreFileMetaData[size]);
                            ArrayUtil.timSort(metadata, (o1, o2) -> {
                                return Long.compare(o1.length(), o2.length()); // check small files first
                            });
                            for (StoreFileMetaData md : metadata) {
                                cancellableThreads.checkForCancel();
                                logger.debug("{} checking integrity for file {} after remove corruption exception", shard.shardId(), md);
                                if (store.checkIntegrityNoException(md) == false) { // we are corrupted on the primary -- fail!
                                    shard.failShard("recovery", corruptIndexException);
                                    logger.warn("{} Corrupted file detected {} checksum mismatch", shard.shardId(), md);
                                    throw corruptIndexException;
                                }
                            }
                        } catch (IOException ex) {
                            targetException.addSuppressed(ex);
                            throw targetException;
                        }
                        // corruption has happened on the way to replica
                        RemoteTransportException exception = new RemoteTransportException("File corruption occurred on recovery but " +
                                "checksums are ok", null);
                        exception.addSuppressed(targetException);
                        logger.warn("{} Remote file corruption during finalization of recovery on node {}. local checksum OK",
                                corruptIndexException, shard.shardId(), request.targetNode());
                        throw exception;
                    } else {
                        throw targetException;
                    }
                }
            }

            prepareTargetForTranslog(translogView.totalOperations());

            logger.trace("[{}][{}] recovery [phase1] to {}: took [{}]", indexName, shardId, request.targetNode(), stopWatch.totalTime());
            response.phase1Time = stopWatch.totalTime().millis();
        } catch (Exception e) {
            throw new RecoverFilesRecoveryException(request.shardId(), response.phase1FileNames.size(), new ByteSizeValue(totalSize), e);
        } finally {
            store.decRef();
        }
    }


    protected void prepareTargetForTranslog(final int totalTranslogOps) throws IOException {
        StopWatch stopWatch = new StopWatch().start();
        logger.trace("{} recovery [phase1] to {}: prepare remote engine for translog", request.shardId(), request.targetNode());
        final long startEngineStart = stopWatch.totalTime().millis();
        // Send a request preparing the new shard's translog to receive
        // operations. This ensures the shard engine is started and disables
        // garbage collection (not the JVM's GC!) of tombstone deletes
        cancellableThreads.executeIO(() -> recoveryTarget.prepareForTranslogOperations(totalTranslogOps));
        stopWatch.stop();

        response.startTime = stopWatch.totalTime().millis() - startEngineStart;
        logger.trace("{} recovery [phase1] to {}: remote engine start took [{}]",
                request.shardId(), request.targetNode(), stopWatch.totalTime());
    }

    /**
     * Perform phase2 of the recovery process
     * <p>
     * Phase2 takes a snapshot of the current translog *without* acquiring the
     * write lock (however, the translog snapshot is a point-in-time view of
     * the translog). It then sends each translog operation to the target node
     * so it can be replayed into the new shard.
     */
    public void phase2(Translog.Snapshot snapshot) {
        if (shard.state() == IndexShardState.CLOSED) {
            throw new IndexShardClosedException(request.shardId());
        }
        cancellableThreads.checkForCancel();

        StopWatch stopWatch = new StopWatch().start();

        logger.trace("{} recovery [phase2] to {}: sending transaction log operations", request.shardId(), request.targetNode());
        // Send all the snapshot's translog operations to the target
        int totalOperations = sendSnapshot(snapshot);
        stopWatch.stop();
        logger.trace("{} recovery [phase2] to {}: took [{}]", request.shardId(), request.targetNode(), stopWatch.totalTime());
        response.phase2Time = stopWatch.totalTime().millis();
        response.phase2Operations = totalOperations;
    }

    /**
     * finalizes the recovery process
     */
    public void finalizeRecovery() {
        if (shard.state() == IndexShardState.CLOSED) {
            throw new IndexShardClosedException(request.shardId());
        }
        cancellableThreads.checkForCancel();
        StopWatch stopWatch = new StopWatch().start();
        logger.trace("[{}][{}] finalizing recovery to {}", indexName, shardId, request.targetNode());
<<<<<<< HEAD


        cancellableThreads.execute(() -> {
            RecoveryTarget.FinalizeResponse response = recoveryTarget.finalizeRecovery();
            shard.markAllocationIdAsInSync(response.getAllocationId(), response.getLocalCheckpoint());
        });
=======
        cancellableThreads.execute(recoveryTarget::finalizeRecovery);
>>>>>>> 74af0e36

        if (isPrimaryRelocation()) {
            logger.trace("[{}][{}] performing relocation hand-off to {}", indexName, shardId, request.targetNode());
            try {
                cancellableThreads.execute(() -> shard.relocated("to " + request.targetNode()));
            } catch (Exception e) {
                logger.debug("[{}][{}] completing relocation hand-off to {} failed", e, indexName, shardId, request.targetNode());
                throw e;
            }
            /**
             * if the recovery process fails after setting the shard state to RELOCATED, both relocation source and
             * target are failed (see {@link IndexShard#updateRoutingEntry}).
             */
        }
        stopWatch.stop();
        logger.trace("[{}][{}] finalizing recovery to {}: took [{}]",
                indexName, shardId, request.targetNode(), stopWatch.totalTime());
    }

    protected boolean isPrimaryRelocation() {
        return request.recoveryType() == RecoveryState.Type.PRIMARY_RELOCATION;
    }

    /**
     * Send the given snapshot's operations to this handler's target node.
     * <p>
     * Operations are bulked into a single request depending on an operation
     * count limit or size-in-bytes limit
     *
     * @return the total number of translog operations that were sent
     */
    protected int sendSnapshot(final Translog.Snapshot snapshot) {
        int ops = 0;
        long size = 0;
        int totalOperations = 0;
        final List<Translog.Operation> operations = new ArrayList<>();
        Translog.Operation operation;
        try {
            operation = snapshot.next(); // this ex should bubble up
        } catch (IOException ex) {
            throw new ElasticsearchException("failed to get next operation from translog", ex);
        }

        if (operation == null) {
            logger.trace("[{}][{}] no translog operations to send to {}",
                    indexName, shardId, request.targetNode());
        }
        while (operation != null) {
            if (shard.state() == IndexShardState.CLOSED) {
                throw new IndexShardClosedException(request.shardId());
            }
            cancellableThreads.checkForCancel();
            operations.add(operation);
            ops += 1;
            size += operation.estimateSize();
            totalOperations++;

            // Check if this request is past bytes threshold, and
            // if so, send it off
            if (size >= chunkSizeInBytes) {

                // don't throttle translog, since we lock for phase3 indexing,
                // so we need to move it as fast as possible. Note, since we
                // index docs to replicas while the index files are recovered
                // the lock can potentially be removed, in which case, it might
                // make sense to re-enable throttling in this phase
                cancellableThreads.execute(() -> recoveryTarget.indexTranslogOperations(operations, snapshot.totalOperations()));
                if (logger.isTraceEnabled()) {
                    logger.trace("[{}][{}] sent batch of [{}][{}] (total: [{}]) translog operations to {}",
                            indexName, shardId, ops, new ByteSizeValue(size),
                            snapshot.totalOperations(),
                            request.targetNode());
                }

                ops = 0;
                size = 0;
                operations.clear();
            }
            try {
                operation = snapshot.next(); // this ex should bubble up
            } catch (IOException ex) {
                throw new ElasticsearchException("failed to get next operation from translog", ex);
            }
        }
        // send the leftover
        if (!operations.isEmpty()) {
            cancellableThreads.execute(() -> recoveryTarget.indexTranslogOperations(operations, snapshot.totalOperations()));

        }
        if (logger.isTraceEnabled()) {
            logger.trace("[{}][{}] sent final batch of [{}][{}] (total: [{}]) translog operations to {}",
                    indexName, shardId, ops, new ByteSizeValue(size),
                    snapshot.totalOperations(),
                    request.targetNode());
        }
        return totalOperations;
    }

    /**
     * Cancels the recovery and interrupts all eligible threads.
     */
    public void cancel(String reason) {
        cancellableThreads.cancel(reason);
    }

    @Override
    public String toString() {
        return "ShardRecoveryHandler{" +
                "shardId=" + request.shardId() +
                ", sourceNode=" + request.sourceNode() +
                ", targetNode=" + request.targetNode() +
                '}';
    }


    final class RecoveryOutputStream extends OutputStream {
        private final StoreFileMetaData md;
        private final Translog.View translogView;
        private long position = 0;

        RecoveryOutputStream(StoreFileMetaData md, Translog.View translogView) {
            this.md = md;
            this.translogView = translogView;
        }

        @Override
        public void write(int b) throws IOException {
            throw new UnsupportedOperationException("we can't send single bytes over the wire");
        }

        @Override
        public void write(byte[] b, int offset, int length) throws IOException {
            sendNextChunk(position, new BytesArray(b, offset, length), md.length() == position + length);
            position += length;
            assert md.length() >= position : "length: " + md.length() + " but positions was: " + position;
        }

        private void sendNextChunk(long position, BytesArray content, boolean lastChunk) throws IOException {
            // Actually send the file chunk to the target node, waiting for it to complete
            cancellableThreads.executeIO(() ->
                    recoveryTarget.writeFileChunk(md, position, content, lastChunk, translogView.totalOperations())
            );
            if (shard.state() == IndexShardState.CLOSED) { // check if the shard got closed on us
                throw new IndexShardClosedException(request.shardId());
            }
        }
    }

    void sendFiles(Store store, StoreFileMetaData[] files, Function<StoreFileMetaData, OutputStream> outputStreamFactory) throws Exception {
        store.incRef();
        try {
            ArrayUtil.timSort(files, (a, b) -> Long.compare(a.length(), b.length())); // send smallest first
            for (int i = 0; i < files.length; i++) {
                final StoreFileMetaData md = files[i];
                try (final IndexInput indexInput = store.directory().openInput(md.name(), IOContext.READONCE)) {
                    // it's fine that we are only having the indexInput in the try/with block. The copy methods handles
                    // exceptions during close correctly and doesn't hide the original exception.
                    Streams.copy(new InputStreamIndexInput(indexInput, md.length()), outputStreamFactory.apply(md));
                } catch (Exception e) {
                    final IOException corruptIndexException;
                    if ((corruptIndexException = ExceptionsHelper.unwrapCorruption(e)) != null) {
                        if (store.checkIntegrityNoException(md) == false) { // we are corrupted on the primary -- fail!
                            logger.warn("{} Corrupted file detected {} checksum mismatch", shardId, md);
                            failEngine(corruptIndexException);
                            throw corruptIndexException;
                        } else { // corruption has happened on the way to replica
                            RemoteTransportException exception = new RemoteTransportException("File corruption occurred on recovery but " +
                                    "checksums are ok", null);
                            exception.addSuppressed(e);
                            logger.warn("{} Remote file corruption on node {}, recovering {}. local checksum OK",
                                    corruptIndexException, shardId, request.targetNode(), md);
                            throw exception;
                        }
                    } else {
                        throw e;
                    }
                }
            }
        } finally {
            store.decRef();
        }
    }

    protected void failEngine(IOException cause) {
        shard.failShard("recovery", cause);
    }
}<|MERGE_RESOLUTION|>--- conflicted
+++ resolved
@@ -359,16 +359,10 @@
         cancellableThreads.checkForCancel();
         StopWatch stopWatch = new StopWatch().start();
         logger.trace("[{}][{}] finalizing recovery to {}", indexName, shardId, request.targetNode());
-<<<<<<< HEAD
-
-
         cancellableThreads.execute(() -> {
             RecoveryTarget.FinalizeResponse response = recoveryTarget.finalizeRecovery();
             shard.markAllocationIdAsInSync(response.getAllocationId(), response.getLocalCheckpoint());
         });
-=======
-        cancellableThreads.execute(recoveryTarget::finalizeRecovery);
->>>>>>> 74af0e36
 
         if (isPrimaryRelocation()) {
             logger.trace("[{}][{}] performing relocation hand-off to {}", indexName, shardId, request.targetNode());
