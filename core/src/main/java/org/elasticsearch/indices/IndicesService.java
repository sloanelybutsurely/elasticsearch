/*
 * Licensed to Elasticsearch under one or more contributor
 * license agreements. See the NOTICE file distributed with
 * this work for additional information regarding copyright
 * ownership. Elasticsearch licenses this file to you under
 * the Apache License, Version 2.0 (the "License"); you may
 * not use this file except in compliance with the License.
 * You may obtain a copy of the License at
 *
 *    http://www.apache.org/licenses/LICENSE-2.0
 *
 * Unless required by applicable law or agreed to in writing,
 * software distributed under the License is distributed on an
 * "AS IS" BASIS, WITHOUT WARRANTIES OR CONDITIONS OF ANY
 * KIND, either express or implied.  See the License for the
 * specific language governing permissions and limitations
 * under the License.
 */

package org.elasticsearch.indices;

import com.carrotsearch.hppc.cursors.ObjectCursor;
import org.apache.lucene.index.DirectoryReader;
import org.apache.lucene.store.LockObtainFailedException;
import org.apache.lucene.util.CollectionUtil;
import org.apache.lucene.util.IOUtils;
import org.elasticsearch.ElasticsearchException;
import org.elasticsearch.action.admin.indices.stats.CommonStats;
import org.elasticsearch.action.admin.indices.stats.CommonStatsFlags;
import org.elasticsearch.action.admin.indices.stats.CommonStatsFlags.Flag;
import org.elasticsearch.action.admin.indices.stats.IndexShardStats;
import org.elasticsearch.action.admin.indices.stats.ShardStats;
import org.elasticsearch.action.fieldstats.FieldStats;
import org.elasticsearch.action.search.SearchType;
import org.elasticsearch.cluster.ClusterState;
import org.elasticsearch.cluster.metadata.IndexMetaData;
import org.elasticsearch.cluster.metadata.IndexNameExpressionResolver;
import org.elasticsearch.cluster.metadata.MappingMetaData;
import org.elasticsearch.cluster.routing.ShardRouting;
import org.elasticsearch.cluster.service.ClusterService;
import org.elasticsearch.common.Nullable;
import org.elasticsearch.common.breaker.CircuitBreaker;
import org.elasticsearch.common.bytes.BytesArray;
import org.elasticsearch.common.bytes.BytesReference;
import org.elasticsearch.common.component.AbstractLifecycleComponent;
import org.elasticsearch.common.inject.Inject;
import org.elasticsearch.common.io.FileSystemUtils;
import org.elasticsearch.common.io.stream.NamedWriteableAwareStreamInput;
import org.elasticsearch.common.io.stream.NamedWriteableRegistry;
import org.elasticsearch.common.io.stream.StreamInput;
import org.elasticsearch.common.lease.Releasable;
import org.elasticsearch.common.logging.ESLogger;
import org.elasticsearch.common.settings.ClusterSettings;
import org.elasticsearch.common.settings.IndexScopedSettings;
import org.elasticsearch.common.settings.Setting;
import org.elasticsearch.common.settings.Setting.Property;
import org.elasticsearch.common.settings.Settings;
import org.elasticsearch.common.unit.ByteSizeValue;
import org.elasticsearch.common.unit.TimeValue;
import org.elasticsearch.common.util.Callback;
import org.elasticsearch.common.util.concurrent.EsExecutors;
import org.elasticsearch.common.util.iterable.Iterables;
import org.elasticsearch.env.NodeEnvironment;
import org.elasticsearch.env.ShardLock;
import org.elasticsearch.gateway.MetaDataStateFormat;
import org.elasticsearch.gateway.MetaStateService;
import org.elasticsearch.index.Index;
import org.elasticsearch.index.IndexModule;
import org.elasticsearch.index.IndexNotFoundException;
import org.elasticsearch.index.IndexService;
import org.elasticsearch.index.IndexSettings;
import org.elasticsearch.index.NodeServicesProvider;
import org.elasticsearch.index.analysis.AnalysisRegistry;
import org.elasticsearch.index.cache.request.ShardRequestCache;
import org.elasticsearch.index.engine.Engine;
import org.elasticsearch.index.fielddata.IndexFieldDataCache;
import org.elasticsearch.index.flush.FlushStats;
import org.elasticsearch.index.get.GetStats;
import org.elasticsearch.index.mapper.MappedFieldType;
import org.elasticsearch.index.mapper.MapperService;
import org.elasticsearch.index.merge.MergeStats;
import org.elasticsearch.index.recovery.RecoveryStats;
import org.elasticsearch.index.refresh.RefreshStats;
import org.elasticsearch.index.search.stats.SearchStats;
import org.elasticsearch.index.shard.IllegalIndexShardStateException;
import org.elasticsearch.index.shard.IndexEventListener;
import org.elasticsearch.index.shard.IndexShard;
import org.elasticsearch.index.shard.IndexShardState;
import org.elasticsearch.index.shard.IndexingOperationListener;
import org.elasticsearch.index.shard.IndexingStats;
import org.elasticsearch.index.shard.ShardId;
import org.elasticsearch.index.store.IndexStoreConfig;
import org.elasticsearch.indices.AbstractIndexShardCacheEntity.Loader;
import org.elasticsearch.indices.breaker.CircuitBreakerService;
import org.elasticsearch.indices.cluster.IndicesClusterStateService;
import org.elasticsearch.indices.fielddata.cache.IndicesFieldDataCache;
import org.elasticsearch.indices.mapper.MapperRegistry;
import org.elasticsearch.indices.query.IndicesQueriesRegistry;
import org.elasticsearch.indices.recovery.RecoveryState;
import org.elasticsearch.indices.recovery.RecoveryTargetService;
import org.elasticsearch.plugins.PluginsService;
import org.elasticsearch.repositories.RepositoriesService;
import org.elasticsearch.search.internal.SearchContext;
import org.elasticsearch.search.internal.ShardSearchRequest;
import org.elasticsearch.search.query.QueryPhase;
import org.elasticsearch.search.query.QuerySearchResult;
import org.elasticsearch.threadpool.ThreadPool;

import java.io.Closeable;
import java.io.IOException;
import java.nio.file.Files;
import java.util.ArrayList;
import java.util.Collections;
import java.util.EnumSet;
import java.util.HashMap;
import java.util.Iterator;
import java.util.List;
import java.util.Map;
import java.util.Set;
import java.util.concurrent.CountDownLatch;
import java.util.concurrent.ExecutorService;
import java.util.concurrent.Executors;
import java.util.concurrent.TimeUnit;
import java.util.concurrent.atomic.AtomicBoolean;
import java.util.concurrent.atomic.AtomicInteger;
import java.util.function.Consumer;
import java.util.function.Predicate;
import java.util.stream.Collectors;

import static java.util.Collections.emptyMap;
import static java.util.Collections.unmodifiableMap;
import static org.elasticsearch.common.collect.MapBuilder.newMapBuilder;
import static org.elasticsearch.common.util.CollectionUtils.arrayAsArrayList;

public class IndicesService extends AbstractLifecycleComponent
    implements IndicesClusterStateService.AllocatedIndices<IndexShard, IndexService>, IndexService.ShardStoreDeleter {

    public static final String INDICES_SHARDS_CLOSED_TIMEOUT = "indices.shards_closed_timeout";
    public static final Setting<TimeValue> INDICES_CACHE_CLEAN_INTERVAL_SETTING =
        Setting.positiveTimeSetting("indices.cache.cleanup_interval", TimeValue.timeValueMinutes(1), Property.NodeScope);
    private final PluginsService pluginsService;
    private final NodeEnvironment nodeEnv;
    private final TimeValue shardsClosedTimeout;
    private final AnalysisRegistry analysisRegistry;
    private final IndicesQueriesRegistry indicesQueriesRegistry;
    private final IndexNameExpressionResolver indexNameExpressionResolver;
    private final IndexScopedSettings indexScopeSetting;
    private final IndicesFieldDataCache indicesFieldDataCache;
    private final CacheCleaner cacheCleaner;
    private final ThreadPool threadPool;
    private final CircuitBreakerService circuitBreakerService;
    private volatile Map<String, IndexService> indices = emptyMap();
    private final Map<Index, List<PendingDelete>> pendingDeletes = new HashMap<>();
    private final AtomicInteger numUncompletedDeletes = new AtomicInteger();
    private final OldShardsStats oldShardsStats = new OldShardsStats();
    private final IndexStoreConfig indexStoreConfig;
    private final MapperRegistry mapperRegistry;
    private final NamedWriteableRegistry namedWriteableRegistry;
    private final IndexingMemoryController indexingMemoryController;
    private final TimeValue cleanInterval;
    private final IndicesRequestCache indicesRequestCache;
    private final IndicesQueryCache indicesQueryCache;
    private final MetaStateService metaStateService;

    @Override
    protected void doStart() {
        // Start thread that will manage cleaning the field data cache periodically
        threadPool.schedule(this.cleanInterval, ThreadPool.Names.SAME, this.cacheCleaner);
    }

    @Inject
    public IndicesService(Settings settings, PluginsService pluginsService, NodeEnvironment nodeEnv,
                          ClusterSettings clusterSettings, AnalysisRegistry analysisRegistry,
                          IndicesQueriesRegistry indicesQueriesRegistry, IndexNameExpressionResolver indexNameExpressionResolver,
                          MapperRegistry mapperRegistry, NamedWriteableRegistry namedWriteableRegistry,
                          ThreadPool threadPool, IndexScopedSettings indexScopedSettings, CircuitBreakerService circuitBreakerService,
                          MetaStateService metaStateService) {
        super(settings);
        this.threadPool = threadPool;
        this.pluginsService = pluginsService;
        this.nodeEnv = nodeEnv;
        this.shardsClosedTimeout = settings.getAsTime(INDICES_SHARDS_CLOSED_TIMEOUT, new TimeValue(1, TimeUnit.DAYS));
        this.indexStoreConfig = new IndexStoreConfig(settings);
        this.analysisRegistry = analysisRegistry;
        this.indicesQueriesRegistry = indicesQueriesRegistry;
        this.indexNameExpressionResolver = indexNameExpressionResolver;
        this.indicesRequestCache = new IndicesRequestCache(settings);
        this.indicesQueryCache = new IndicesQueryCache(settings);
        this.mapperRegistry = mapperRegistry;
        this.namedWriteableRegistry = namedWriteableRegistry;
        clusterSettings.addSettingsUpdateConsumer(IndexStoreConfig.INDICES_STORE_THROTTLE_TYPE_SETTING, indexStoreConfig::setRateLimitingType);
        clusterSettings.addSettingsUpdateConsumer(IndexStoreConfig.INDICES_STORE_THROTTLE_MAX_BYTES_PER_SEC_SETTING, indexStoreConfig::setRateLimitingThrottle);
        indexingMemoryController = new IndexingMemoryController(settings, threadPool,
                                                                // ensure we pull an iter with new shards - flatten makes a copy
                                                                () -> Iterables.flatten(this).iterator());
        this.indexScopeSetting = indexScopedSettings;
        this.circuitBreakerService = circuitBreakerService;
        this.indicesFieldDataCache = new IndicesFieldDataCache(settings, new IndexFieldDataCache.Listener() {
            @Override
            public void onRemoval(ShardId shardId, String fieldName, boolean wasEvicted, long sizeInBytes) {
                assert sizeInBytes >= 0 : "When reducing circuit breaker, it should be adjusted with a number higher or equal to 0 and not [" + sizeInBytes + "]";
                circuitBreakerService.getBreaker(CircuitBreaker.FIELDDATA).addWithoutBreaking(-sizeInBytes);
            }
        });
        this.cleanInterval = INDICES_CACHE_CLEAN_INTERVAL_SETTING.get(settings);
        this.cacheCleaner = new CacheCleaner(indicesFieldDataCache, indicesRequestCache,  logger, threadPool, this.cleanInterval);
        this.metaStateService = metaStateService;
    }

    @Override
    protected void doStop() {
        ExecutorService indicesStopExecutor = Executors.newFixedThreadPool(5, EsExecutors.daemonThreadFactory("indices_shutdown"));

        // Copy indices because we modify it asynchronously in the body of the loop
        final Set<Index> indices = this.indices.values().stream().map(s -> s.index()).collect(Collectors.toSet());
        final CountDownLatch latch = new CountDownLatch(indices.size());
        for (final Index index : indices) {
            indicesStopExecutor.execute(() -> {
                try {
                    removeIndex(index, "shutdown", false);
                } catch (Exception e) {
                    logger.warn("failed to remove index on stop [{}]", e, index);
                } finally {
                    latch.countDown();
                }
            });
        }
        try {
            if (latch.await(shardsClosedTimeout.seconds(), TimeUnit.SECONDS) == false) {
              logger.warn("Not all shards are closed yet, waited {}sec - stopping service", shardsClosedTimeout.seconds());
            }
        } catch (InterruptedException e) {
            // ignore
        } finally {
            indicesStopExecutor.shutdown();
        }
    }

    @Override
    protected void doClose() {
        IOUtils.closeWhileHandlingException(analysisRegistry, indexingMemoryController, indicesFieldDataCache, cacheCleaner, indicesRequestCache, indicesQueryCache);
    }

    /**
     * Returns the node stats indices stats. The <tt>includePrevious</tt> flag controls
     * if old shards stats will be aggregated as well (only for relevant stats, such as
     * refresh and indexing, not for docs/store).
     */
    public NodeIndicesStats stats(boolean includePrevious) {
        return stats(includePrevious, new CommonStatsFlags().all());
    }

    public NodeIndicesStats stats(boolean includePrevious, CommonStatsFlags flags) {
        CommonStats oldStats = new CommonStats(flags);

        if (includePrevious) {
            Flag[] setFlags = flags.getFlags();
            for (Flag flag : setFlags) {
                switch (flag) {
                    case Get:
                        oldStats.get.add(oldShardsStats.getStats);
                        break;
                    case Indexing:
                        oldStats.indexing.add(oldShardsStats.indexingStats);
                        break;
                    case Search:
                        oldStats.search.add(oldShardsStats.searchStats);
                        break;
                    case Merge:
                        oldStats.merge.add(oldShardsStats.mergeStats);
                        break;
                    case Refresh:
                        oldStats.refresh.add(oldShardsStats.refreshStats);
                        break;
                    case Recovery:
                        oldStats.recoveryStats.add(oldShardsStats.recoveryStats);
                        break;
                    case Flush:
                        oldStats.flush.add(oldShardsStats.flushStats);
                        break;
                }
            }
        }

        Map<Index, List<IndexShardStats>> statsByShard = new HashMap<>();
        for (IndexService indexService : this) {
            for (IndexShard indexShard : indexService) {
                try {
                    if (indexShard.routingEntry() == null) {
                        continue;
                    }
                    IndexShardStats indexShardStats =
                        new IndexShardStats(indexShard.shardId(),
                            new ShardStats[]{
                                new ShardStats(
                                    indexShard.routingEntry(),
                                    indexShard.shardPath(),
                                    new CommonStats(indicesQueryCache, indexShard, flags),
                                    indexShard.commitStats(),
                                    indexShard.seqNoStats())});

                    if (!statsByShard.containsKey(indexService.index())) {
                        statsByShard.put(indexService.index(), arrayAsArrayList(indexShardStats));
                    } else {
                        statsByShard.get(indexService.index()).add(indexShardStats);
                    }
                } catch (IllegalIndexShardStateException e) {
                    // we can safely ignore illegal state on ones that are closing for example
                    logger.trace("{} ignoring shard stats", e, indexShard.shardId());
                }
            }
        }
        return new NodeIndicesStats(oldStats, statsByShard);
    }

    /**
     * Checks if changes (adding / removing) indices, shards and so on are allowed.
     *
     * @throws IllegalStateException if no changes allowed.
     */
    private void ensureChangesAllowed() {
        if (lifecycle.started() == false) {
            throw new IllegalStateException("Can't make changes to indices service, node is closed");
        }
    }

    @Override
    public Iterator<IndexService> iterator() {
        return indices.values().iterator();
    }

    public boolean hasIndex(Index index) {
        return indices.containsKey(index.getUUID());
    }

    /**
     * Returns an IndexService for the specified index if exists otherwise returns <code>null</code>.
     */
    @Override
    @Nullable
    public IndexService indexService(Index index) {
        return indices.get(index.getUUID());
    }

    /**
     * Returns an IndexService for the specified index if exists otherwise a {@link IndexNotFoundException} is thrown.
     */
    public IndexService indexServiceSafe(Index index) {
        IndexService indexService = indices.get(index.getUUID());
        if (indexService == null) {
            throw new IndexNotFoundException(index);
        }
        assert indexService.indexUUID().equals(index.getUUID()) : "uuid mismatch local: " + indexService.indexUUID() + " incoming: " + index.getUUID();
        return indexService;
    }

    /**
     * Creates a new {@link IndexService} for the given metadata.
     * @param indexMetaData the index metadata to create the index for
     * @param builtInListeners a list of built-in lifecycle {@link IndexEventListener} that should should be used along side with the per-index listeners
     * @throws IndexAlreadyExistsException if the index already exists.
     */
    @Override
    public synchronized IndexService createIndex(final NodeServicesProvider nodeServicesProvider, IndexMetaData indexMetaData, List<IndexEventListener> builtInListeners, Consumer<ShardId> globalCheckpointSyncer) throws IOException {
        ensureChangesAllowed();
        if (indexMetaData.getIndexUUID().equals(IndexMetaData.INDEX_UUID_NA_VALUE)) {
            throw new IllegalArgumentException("index must have a real UUID found value: [" + indexMetaData.getIndexUUID() + "]");
        }
        final Index index = indexMetaData.getIndex();
        if (hasIndex(index)) {
            throw new IndexAlreadyExistsException(index);
        }
        List<IndexEventListener> finalListeners = new ArrayList<>(builtInListeners);
        final IndexEventListener onStoreClose = new IndexEventListener() {
            @Override
            public void onStoreClosed(ShardId shardId) {
                indicesQueryCache.onClose(shardId);
            }
        };
        finalListeners.add(onStoreClose);
        finalListeners.add(oldShardsStats);
        final IndexService indexService = createIndexService("create index", nodeServicesProvider, indexMetaData, indicesQueryCache,
            indicesFieldDataCache, finalListeners, globalCheckpointSyncer, indexingMemoryController);
        boolean success = false;
        try {
            indexService.getIndexEventListener().afterIndexCreated(indexService);
            indices = newMapBuilder(indices).put(index.getUUID(), indexService).immutableMap();
            success = true;
            return indexService;
        } finally {
            if (success == false) {
                indexService.close("plugins_failed", true);
            }
        }
    }

    /**
     * This creates a new IndexService without registering it
     */
    private synchronized IndexService createIndexService(final String reason, final NodeServicesProvider nodeServicesProvider,
                                                         IndexMetaData indexMetaData, IndicesQueryCache indicesQueryCache,
                                                         IndicesFieldDataCache indicesFieldDataCache,
                                                         List<IndexEventListener> builtInListeners,
                                                         Consumer<ShardId> globalCheckpointSyncer,
                                                         IndexingOperationListener... indexingOperationListeners) throws IOException {
        final Index index = indexMetaData.getIndex();
        final ClusterService clusterService = nodeServicesProvider.getClusterService();
        final Predicate<String> indexNameMatcher = (indexExpression) -> indexNameExpressionResolver.matchesIndex(index.getName(), indexExpression, clusterService.state());
        final IndexSettings idxSettings = new IndexSettings(indexMetaData, this.settings, indexNameMatcher, indexScopeSetting);
        logger.debug("creating Index [{}], shards [{}]/[{}{}] - reason [{}]",
            indexMetaData.getIndex(),
            idxSettings.getNumberOfShards(),
            idxSettings.getNumberOfReplicas(),
            idxSettings.isShadowReplicaIndex() ? "s" : "", reason);

        final IndexModule indexModule = new IndexModule(idxSettings, indexStoreConfig, analysisRegistry);
        for (IndexingOperationListener operationListener : indexingOperationListeners) {
            indexModule.addIndexOperationListener(operationListener);
        }
        pluginsService.onIndexModule(indexModule);
        for (IndexEventListener listener : builtInListeners) {
            indexModule.addIndexEventListener(listener);
        }
        return indexModule.newIndexService(nodeEnv, this, nodeServicesProvider, indicesQueryCache, mapperRegistry, globalCheckpointSyncer,
            indicesFieldDataCache);
    }

    /**
     * This method verifies that the given {@code metaData} holds sane values to create an {@link IndexService}.
     * This method tries to update the meta data of the created {@link IndexService} if the given {@code metaDataUpdate} is different from the given {@code metaData}.
     * This method will throw an exception if the creation or the update fails.
     * The created {@link IndexService} will not be registered and will be closed immediately.
     */
    public synchronized void verifyIndexMetadata(final NodeServicesProvider nodeServicesProvider, IndexMetaData metaData, IndexMetaData metaDataUpdate) throws IOException {
        final List<Closeable> closeables = new ArrayList<>();
        try {
            IndicesFieldDataCache indicesFieldDataCache = new IndicesFieldDataCache(settings, new IndexFieldDataCache.Listener() {});
            closeables.add(indicesFieldDataCache);
            IndicesQueryCache indicesQueryCache = new IndicesQueryCache(settings);
            closeables.add(indicesQueryCache);
            // this will also fail if some plugin fails etc. which is nice since we can verify that early
            final IndexService service = createIndexService("metadata verification", nodeServicesProvider,
<<<<<<< HEAD
                metaData, indicesQueryCache, indicesFieldDataCache, Collections.emptyList(), s -> {});
=======
                metaData, indicesQueryCache, indicesFieldDataCache, Collections.emptyList());
            closeables.add(() -> service.close("metadata verification", false));
>>>>>>> 74af0e36
            for (ObjectCursor<MappingMetaData> typeMapping : metaData.getMappings().values()) {
                // don't apply the default mapping, it has been applied when the mapping was created
                service.mapperService().merge(typeMapping.value.type(), typeMapping.value.source(),
                    MapperService.MergeReason.MAPPING_RECOVERY, true);
            }
            if (metaData.equals(metaDataUpdate) == false) {
                service.updateMetaData(metaDataUpdate);
            }
        } finally {
            IOUtils.close(closeables);
        }
    }

    @Override
    public IndexShard createShard(ShardRouting shardRouting, RecoveryState recoveryState, RecoveryTargetService recoveryTargetService,
                RecoveryTargetService.RecoveryListener recoveryListener, RepositoriesService repositoriesService,
                NodeServicesProvider nodeServicesProvider, Callback<IndexShard.ShardFailure> onShardFailure) throws IOException {
        ensureChangesAllowed();
        IndexService indexService = indexService(shardRouting.index());
        IndexShard indexShard = indexService.createShard(shardRouting);
        indexShard.addShardFailureCallback(onShardFailure);
        indexShard.startRecovery(recoveryState, recoveryTargetService, recoveryListener, repositoriesService,
            (type, mapping) -> {
                assert recoveryState.getType() == RecoveryState.Type.LOCAL_SHARDS :
                    "mapping update consumer only required by local shards recovery";
                try {
                    nodeServicesProvider.getClient().admin().indices().preparePutMapping()
                        .setConcreteIndex(shardRouting.index()) // concrete index - no name clash, it uses uuid
                        .setType(type)
                        .setSource(mapping.source().string())
                        .get();
                } catch (IOException ex) {
                    throw new ElasticsearchException("failed to stringify mapping source", ex);
                }
            }, this);
        return indexShard;
    }

    /**
     * Removes the given index from this service and releases all associated resources. Persistent parts of the index
     * like the shards files, state and transaction logs are kept around in the case of a disaster recovery.
     * @param index the index to remove
     * @param reason  the high level reason causing this removal
     */
    @Override
    public void removeIndex(Index index, String reason) {
        try {
            removeIndex(index, reason, false);
        } catch (Exception e) {
            logger.warn("failed to remove index ({})", e, reason);
        }
    }

    private void removeIndex(Index index, String reason, boolean delete) {
        final String indexName = index.getName();
        try {
            final IndexService indexService;
            final IndexEventListener listener;
            synchronized (this) {
                if (hasIndex(index) == false) {
                    return;
                }

                logger.debug("[{}] closing ... (reason [{}])", indexName, reason);
                Map<String, IndexService> newIndices = new HashMap<>(indices);
                indexService = newIndices.remove(index.getUUID());
                assert indexService != null : "IndexService is null for index: " + index;
                indices = unmodifiableMap(newIndices);
                listener = indexService.getIndexEventListener();
            }

            listener.beforeIndexClosed(indexService);
            if (delete) {
                listener.beforeIndexDeleted(indexService);
            }
            logger.debug("{} closing index service (reason [{}])", index, reason);
            indexService.close(reason, delete);
            logger.debug("{} closed... (reason [{}])", index, reason);
            listener.afterIndexClosed(indexService.index(), indexService.getIndexSettings().getSettings());
            if (delete) {
                final IndexSettings indexSettings = indexService.getIndexSettings();
                listener.afterIndexDeleted(indexService.index(), indexSettings.getSettings());
                // now we are done - try to wipe data on disk if possible
                deleteIndexStore(reason, indexService.index(), indexSettings);
            }
        } catch (IOException ex) {
            throw new ElasticsearchException("failed to remove index " + index, ex);
        }
    }

    public IndicesFieldDataCache getIndicesFieldDataCache() {
        return indicesFieldDataCache;
    }

    public CircuitBreakerService getCircuitBreakerService() {
        return circuitBreakerService;
    }

    public IndicesQueryCache getIndicesQueryCache() {
        return indicesQueryCache;
    }

    static class OldShardsStats implements IndexEventListener {

        final SearchStats searchStats = new SearchStats();
        final GetStats getStats = new GetStats();
        final IndexingStats indexingStats = new IndexingStats();
        final MergeStats mergeStats = new MergeStats();
        final RefreshStats refreshStats = new RefreshStats();
        final FlushStats flushStats = new FlushStats();
        final RecoveryStats recoveryStats = new RecoveryStats();

        @Override
        public synchronized void beforeIndexShardClosed(ShardId shardId, @Nullable IndexShard indexShard, Settings indexSettings) {
            if (indexShard != null) {
                getStats.addTotals(indexShard.getStats());
                indexingStats.addTotals(indexShard.indexingStats());
                searchStats.addTotals(indexShard.searchStats());
                mergeStats.addTotals(indexShard.mergeStats());
                refreshStats.addTotals(indexShard.refreshStats());
                flushStats.addTotals(indexShard.flushStats());
                recoveryStats.addTotals(indexShard.recoveryStats());
            }
        }
    }

    /**
     * Deletes the given index. Persistent parts of the index
     * like the shards files, state and transaction logs are removed once all resources are released.
     *
     * Equivalent to {@link #removeIndex(Index, String)} but fires
     * different lifecycle events to ensure pending resources of this index are immediately removed.
     * @param index the index to delete
     * @param reason the high level reason causing this delete
     */
    @Override
    public void deleteIndex(Index index, String reason) {
        try {
            removeIndex(index, reason, true);
        } catch (Exception e) {
            logger.warn("failed to delete index ({})", e, reason);
        }
    }

    /**
     * Deletes an index that is not assigned to this node. This method cleans up all disk folders relating to the index
     * but does not deal with in-memory structures. For those call {@link #deleteIndex(Index, String)}
     */
    @Override
    public void deleteUnassignedIndex(String reason, IndexMetaData metaData, ClusterState clusterState) {
        if (nodeEnv.hasNodeFile()) {
            String indexName = metaData.getIndex().getName();
            try {
                if (clusterState.metaData().hasIndex(indexName)) {
                    final IndexMetaData index = clusterState.metaData().index(indexName);
                    throw new IllegalStateException("Can't delete unassigned index store for [" + indexName + "] - it's still part of " +
                                                    "the cluster state [" + index.getIndexUUID() + "] [" + metaData.getIndexUUID() + "]");
                }
                deleteIndexStore(reason, metaData, clusterState);
            } catch (IOException e) {
                logger.warn("[{}] failed to delete unassigned index (reason [{}])", e, metaData.getIndex(), reason);
            }
        }
    }

    /**
     * Deletes the index store trying to acquire all shards locks for this index.
     * This method will delete the metadata for the index even if the actual shards can't be locked.
     *
     * Package private for testing
     */
    void deleteIndexStore(String reason, IndexMetaData metaData, ClusterState clusterState) throws IOException {
        if (nodeEnv.hasNodeFile()) {
            synchronized (this) {
                Index index = metaData.getIndex();
                if (hasIndex(index)) {
                    String localUUid = indexService(index).indexUUID();
                    throw new IllegalStateException("Can't delete index store for [" + index.getName() + "] - it's still part of the indices service [" + localUUid + "] [" + metaData.getIndexUUID() + "]");
                }

                if (clusterState.metaData().hasIndex(index.getName()) && (clusterState.nodes().getLocalNode().isMasterNode() == true)) {
                    // we do not delete the store if it is a master eligible node and the index is still in the cluster state
                    // because we want to keep the meta data for indices around even if no shards are left here
                    final IndexMetaData idxMeta = clusterState.metaData().index(index.getName());
                    throw new IllegalStateException("Can't delete index store for [" + index.getName() + "] - it's still part of the " +
                                                    "cluster state [" + idxMeta.getIndexUUID() + "] [" + metaData.getIndexUUID() + "], " +
                                                    "we are master eligible, so will keep the index metadata even if no shards are left.");
                }
            }
            final IndexSettings indexSettings = buildIndexSettings(metaData);
            deleteIndexStore(reason, indexSettings.getIndex(), indexSettings);
        }
    }

    private void deleteIndexStore(String reason, Index index, IndexSettings indexSettings) throws IOException {
       deleteIndexStoreIfDeletionAllowed(reason, index, indexSettings, DEFAULT_INDEX_DELETION_PREDICATE);
    }

    private void deleteIndexStoreIfDeletionAllowed(final String reason, final Index index, final IndexSettings indexSettings,
                                                   final IndexDeletionAllowedPredicate predicate) throws IOException {
        boolean success = false;
        try {
            // we are trying to delete the index store here - not a big deal if the lock can't be obtained
            // the store metadata gets wiped anyway even without the lock this is just best effort since
            // every shards deletes its content under the shard lock it owns.
            logger.debug("{} deleting index store reason [{}]", index, reason);
            if (predicate.apply(index, indexSettings)) {
                // its safe to delete all index metadata and shard data
                nodeEnv.deleteIndexDirectorySafe(index, 0, indexSettings);
            }
            success = true;
        } catch (LockObtainFailedException ex) {
            logger.debug("{} failed to delete index store - at least one shards is still locked", ex, index);
        } catch (Exception ex) {
            logger.warn("{} failed to delete index", ex, index);
        } finally {
            if (success == false) {
                addPendingDelete(index, indexSettings);
            }
            // this is a pure protection to make sure this index doesn't get re-imported as a dangling index.
            // we should in the future rather write a tombstone rather than wiping the metadata.
            MetaDataStateFormat.deleteMetaState(nodeEnv.indexPaths(index));
        }
    }

    /**
     * Deletes the shard with an already acquired shard lock.
     * @param reason the reason for the shard deletion
     * @param lock the lock of the shard to delete
     * @param indexSettings the shards index settings.
     * @throws IOException if an IOException occurs
     */
    @Override
    public void deleteShardStore(String reason, ShardLock lock, IndexSettings indexSettings) throws IOException {
        ShardId shardId = lock.getShardId();
        logger.trace("{} deleting shard reason [{}]", shardId, reason);
        nodeEnv.deleteShardDirectoryUnderLock(lock, indexSettings);
    }

    /**
     * This method deletes the shard contents on disk for the given shard ID. This method will fail if the shard deleting
     * is prevented by {@link #canDeleteShardContent(ShardId, IndexSettings)}
     * of if the shards lock can not be acquired.
     *
     * On data nodes, if the deleted shard is the last shard folder in its index, the method will attempt to remove the index folder as well.
     *
     * @param reason the reason for the shard deletion
     * @param shardId the shards ID to delete
     * @param clusterState . This is required to access the indexes settings etc.
     * @throws IOException if an IOException occurs
     */
    public void deleteShardStore(String reason, ShardId shardId, ClusterState clusterState) throws IOException {
        final IndexMetaData metaData = clusterState.getMetaData().indices().get(shardId.getIndexName());

        final IndexSettings indexSettings = buildIndexSettings(metaData);
        if (canDeleteShardContent(shardId, indexSettings) == false) {
            throw new IllegalStateException("Can't delete shard " + shardId);
        }
        nodeEnv.deleteShardDirectorySafe(shardId, indexSettings);
        logger.debug("{} deleted shard reason [{}]", shardId, reason);

        if (clusterState.nodes().getLocalNode().isMasterNode() == false && // master nodes keep the index meta data, even if having no shards..
                canDeleteIndexContents(shardId.getIndex(), indexSettings)) {
            if (nodeEnv.findAllShardIds(shardId.getIndex()).isEmpty()) {
                try {
                    // note that deleteIndexStore have more safety checks and may throw an exception if index was concurrently created.
                    deleteIndexStore("no longer used", metaData, clusterState);
                } catch (Exception e) {
                    // wrap the exception to indicate we already deleted the shard
                    throw new ElasticsearchException("failed to delete unused index after deleting its last shard (" + shardId + ")", e);
                }
            } else {
                logger.trace("[{}] still has shard stores, leaving as is", shardId.getIndex());
            }
        }
    }

    /**
     * This method returns true if the current node is allowed to delete the given index.
     * This is the case if the index is deleted in the metadata or there is no allocation
     * on the local node and the index isn't on a shared file system.
     * @param index {@code Index} to check whether deletion is allowed
     * @param indexSettings {@code IndexSettings} for the given index
     * @return true if the index can be deleted on this node
     */
    public boolean canDeleteIndexContents(Index index, IndexSettings indexSettings) {
        // index contents can be deleted if the index is not on a shared file system,
        // or if its on a shared file system but its an already closed index (so all
        // its resources have already been relinquished)
        if (indexSettings.isOnSharedFilesystem() == false || indexSettings.getIndexMetaData().getState() == IndexMetaData.State.CLOSE) {
            final IndexService indexService = indexService(index);
            if (indexService == null && nodeEnv.hasNodeFile()) {
                return true;
            }
        } else {
            logger.trace("{} skipping index directory deletion due to shadow replicas", index);
        }
        return false;
    }

    /**
     * Verify that the contents on disk for the given index is deleted; if not, delete the contents.
     * This method assumes that an index is already deleted in the cluster state and/or explicitly
     * through index tombstones.
     * @param index {@code Index} to make sure its deleted from disk
     * @param clusterState {@code ClusterState} to ensure the index is not part of it
     * @return IndexMetaData for the index loaded from disk
     */
    @Override
    @Nullable
    public IndexMetaData verifyIndexIsDeleted(final Index index, final ClusterState clusterState) {
        // this method should only be called when we know the index (name + uuid) is not part of the cluster state
        if (clusterState.metaData().index(index) != null) {
            throw new IllegalStateException("Cannot delete index [" + index + "], it is still part of the cluster state.");
        }
        if (nodeEnv.hasNodeFile() && FileSystemUtils.exists(nodeEnv.indexPaths(index))) {
            final IndexMetaData metaData;
            try {
                metaData = metaStateService.loadIndexState(index);
            } catch (IOException e) {
                logger.warn("[{}] failed to load state file from a stale deleted index, folders will be left on disk", e, index);
                return null;
            }
            final IndexSettings indexSettings = buildIndexSettings(metaData);
            try {
                deleteIndexStoreIfDeletionAllowed("stale deleted index", index, indexSettings, ALWAYS_TRUE);
            } catch (IOException e) {
                // we just warn about the exception here because if deleteIndexStoreIfDeletionAllowed
                // throws an exception, it gets added to the list of pending deletes to be tried again
                logger.warn("[{}] failed to delete index on disk", e, metaData.getIndex());
            }
            return metaData;
        }
        return null;
    }

    /**
     * Returns <code>true</code> iff the shards content for the given shard can be deleted.
     * This method will return <code>false</code> if:
     * <ul>
     *     <li>if the shard is still allocated / active on this node</li>
     *     <li>if for instance if the shard is located on shared and should not be deleted</li>
     *     <li>if the shards data locations do not exists</li>
     * </ul>
     *
     * @param shardId the shard to delete.
     * @param indexSettings the shards's relevant {@link IndexSettings}. This is required to access the indexes settings etc.
     */
    public boolean canDeleteShardContent(ShardId shardId, IndexSettings indexSettings) {
        assert shardId.getIndex().equals(indexSettings.getIndex());
        final IndexService indexService = indexService(shardId.getIndex());
        if (indexSettings.isOnSharedFilesystem() == false) {
           if (nodeEnv.hasNodeFile()) {
                final boolean isAllocated = indexService != null && indexService.hasShard(shardId.id());
                if (isAllocated) {
                    return false; // we are allocated - can't delete the shard
                } else if (indexSettings.hasCustomDataPath()) {
                    // lets see if it's on a custom path (return false if the shared doesn't exist)
                    // we don't need to delete anything that is not there
                    return Files.exists(nodeEnv.resolveCustomLocation(indexSettings, shardId));
                } else {
                    // lets see if it's path is available (return false if the shared doesn't exist)
                    // we don't need to delete anything that is not there
                    return FileSystemUtils.exists(nodeEnv.availableShardPaths(shardId));
                }
            }
        } else {
            logger.trace("{} skipping shard directory deletion due to shadow replicas", shardId);
        }
        return false;
    }

    private IndexSettings buildIndexSettings(IndexMetaData metaData) {
        // play safe here and make sure that we take node level settings into account.
        // we might run on nodes where we use shard FS and then in the future don't delete
        // actual content.
        return new IndexSettings(metaData, settings);
    }

    /**
     * Adds a pending delete for the given index shard.
     */
    @Override
    public void addPendingDelete(ShardId shardId, IndexSettings settings) {
        if (shardId == null) {
            throw new IllegalArgumentException("shardId must not be null");
        }
        if (settings == null) {
            throw new IllegalArgumentException("settings must not be null");
        }
        PendingDelete pendingDelete = new PendingDelete(shardId, settings);
        addPendingDelete(shardId.getIndex(), pendingDelete);
    }

    /**
     * Adds a pending delete for the given index.
     */
    public void addPendingDelete(Index index, IndexSettings settings) {
        PendingDelete pendingDelete = new PendingDelete(index, settings);
        addPendingDelete(index, pendingDelete);
    }

    private void addPendingDelete(Index index, PendingDelete pendingDelete) {
        synchronized (pendingDeletes) {
            List<PendingDelete> list = pendingDeletes.get(index);
            if (list == null) {
                list = new ArrayList<>();
                pendingDeletes.put(index, list);
            }
            list.add(pendingDelete);
            numUncompletedDeletes.incrementAndGet();
        }
    }

    private static final class PendingDelete implements Comparable<PendingDelete> {
        final Index index;
        final int shardId;
        final IndexSettings settings;
        final boolean deleteIndex;

        /**
         * Creates a new pending delete of an index
         */
        public PendingDelete(ShardId shardId, IndexSettings settings) {
            this.index = shardId.getIndex();
            this.shardId = shardId.getId();
            this.settings = settings;
            this.deleteIndex = false;
        }

        /**
         * Creates a new pending delete of a shard
         */
        public PendingDelete(Index index, IndexSettings settings) {
            this.index = index;
            this.shardId = -1;
            this.settings = settings;
            this.deleteIndex = true;
        }

        @Override
        public String toString() {
            StringBuilder sb = new StringBuilder();
            sb.append("[").append(index).append("]");
            if (shardId != -1) {
                sb.append("[").append(shardId).append("]");
            }
            return sb.toString();
        }

        @Override
        public int compareTo(PendingDelete o) {
            return Integer.compare(shardId, o.shardId);
        }
    }

    /**
     * Processes all pending deletes for the given index. This method will acquire all locks for the given index and will
     * process all pending deletes for this index. Pending deletes might occur if the OS doesn't allow deletion of files because
     * they are used by a different process ie. on Windows where files might still be open by a virus scanner. On a shared
     * filesystem a replica might not have been closed when the primary is deleted causing problems on delete calls so we
     * schedule there deletes later.
     * @param index the index to process the pending deletes for
     * @param timeout the timeout used for processing pending deletes
     */
    @Override
    public void processPendingDeletes(Index index, IndexSettings indexSettings, TimeValue timeout) throws IOException, InterruptedException {
        logger.debug("{} processing pending deletes", index);
        final long startTimeNS = System.nanoTime();
        final List<ShardLock> shardLocks = nodeEnv.lockAllForIndex(index, indexSettings, timeout.millis());
        int numRemoved = 0;
        try {
            Map<ShardId, ShardLock> locks = new HashMap<>();
            for (ShardLock lock : shardLocks) {
                locks.put(lock.getShardId(), lock);
            }
            final List<PendingDelete> remove;
            synchronized (pendingDeletes) {
                 remove = pendingDeletes.remove(index);
            }
            if (remove != null && remove.isEmpty() == false) {
                numRemoved = remove.size();
                CollectionUtil.timSort(remove); // make sure we delete indices first
                final long maxSleepTimeMs = 10 * 1000; // ensure we retry after 10 sec
                long sleepTime = 10;
                do {
                    if (remove.isEmpty()) {
                        break;
                    }
                    Iterator<PendingDelete> iterator = remove.iterator();
                    while (iterator.hasNext()) {
                        PendingDelete delete = iterator.next();

                        if (delete.deleteIndex) {
                            assert delete.shardId == -1;
                            logger.debug("{} deleting index store reason [{}]", index, "pending delete");
                            try {
                                nodeEnv.deleteIndexDirectoryUnderLock(index, indexSettings);
                                iterator.remove();
                            } catch (IOException ex) {
                                logger.debug("{} retry pending delete", ex, index);
                            }
                        } else {
                            assert delete.shardId != -1;
                            ShardLock shardLock = locks.get(new ShardId(delete.index, delete.shardId));
                            if (shardLock != null) {
                                try {
                                    deleteShardStore("pending delete", shardLock, delete.settings);
                                    iterator.remove();
                                } catch (IOException ex) {
                                    logger.debug("{} retry pending delete", ex, shardLock.getShardId());
                                }
                            } else {
                                logger.warn("{} no shard lock for pending delete", delete.shardId);
                                iterator.remove();
                            }
                        }
                    }
                    if (remove.isEmpty() == false) {
                        logger.warn("{} still pending deletes present for shards {} - retrying", index, remove.toString());
                        Thread.sleep(sleepTime);
                        sleepTime = Math.min(maxSleepTimeMs, sleepTime * 2); // increase the sleep time gradually
                        logger.debug("{} schedule pending delete retry after {} ms", index, sleepTime);
                    }
                } while ((System.nanoTime() - startTimeNS) < timeout.nanos());
            }
        } finally {
            IOUtils.close(shardLocks);
            if (numRemoved > 0) {
                int remainingUncompletedDeletes = numUncompletedDeletes.addAndGet(-numRemoved);
                assert remainingUncompletedDeletes >= 0;
            }
        }
    }

    int numPendingDeletes(Index index) {
        synchronized (pendingDeletes) {
            List<PendingDelete> deleteList = pendingDeletes.get(index);
            if (deleteList == null) {
                return 0;
            }
            return deleteList.size();
        }
    }

    /**
     * Checks if all pending deletes have completed. Used by tests to ensure we don't check directory contents while deletion still ongoing.
     * The reason is that, on Windows, browsing the directory contents can interfere with the deletion process and delay it unnecessarily.
     */
    public boolean hasUncompletedPendingDeletes() {
        return numUncompletedDeletes.get() > 0;
    }

    /**
     * Returns this nodes {@link IndicesQueriesRegistry}
     */
    public IndicesQueriesRegistry getIndicesQueryRegistry() {
        return indicesQueriesRegistry;
    }

    public AnalysisRegistry getAnalysis() {
        return analysisRegistry;
    }

    /**
     * FieldDataCacheCleaner is a scheduled Runnable used to clean a Guava cache
     * periodically. In this case it is the field data cache, because a cache that
     * has an entry invalidated may not clean up the entry if it is not read from
     * or written to after invalidation.
     */
    private static final class CacheCleaner implements Runnable, Releasable {

        private final IndicesFieldDataCache cache;
        private final ESLogger logger;
        private final ThreadPool threadPool;
        private final TimeValue interval;
        private final AtomicBoolean closed = new AtomicBoolean(false);
        private final IndicesRequestCache requestCache;

        public CacheCleaner(IndicesFieldDataCache cache, IndicesRequestCache requestCache, ESLogger logger, ThreadPool threadPool, TimeValue interval) {
            this.cache = cache;
            this.requestCache = requestCache;
            this.logger = logger;
            this.threadPool = threadPool;
            this.interval = interval;
        }

        @Override
        public void run() {
            long startTimeNS = System.nanoTime();
            if (logger.isTraceEnabled()) {
                logger.trace("running periodic field data cache cleanup");
            }
            try {
                this.cache.getCache().refresh();
            } catch (Exception e) {
                logger.warn("Exception during periodic field data cache cleanup:", e);
            }
            if (logger.isTraceEnabled()) {
                logger.trace("periodic field data cache cleanup finished in {} milliseconds", TimeValue.nsecToMSec(System.nanoTime() - startTimeNS));
            }

            try {
                this.requestCache.cleanCache();
            } catch (Exception e) {
                logger.warn("Exception during periodic request cache cleanup:", e);
            }
            // Reschedule itself to run again if not closed
            if (closed.get() == false) {
                threadPool.schedule(interval, ThreadPool.Names.SAME, this);
            }
        }

        @Override
        public void close() {
            closed.compareAndSet(false, true);
        }
    }


    private static final Set<SearchType> CACHEABLE_SEARCH_TYPES = EnumSet.of(SearchType.QUERY_THEN_FETCH, SearchType.QUERY_AND_FETCH);

    /**
     * Can the shard request be cached at all?
     */
    public boolean canCache(ShardSearchRequest request, SearchContext context) {
        // for now, only enable it for requests with no hits
        if (context.size() != 0) {
            return false;
        }

        // We cannot cache with DFS because results depend not only on the content of the index but also
        // on the overridden statistics. So if you ran two queries on the same index with different stats
        // (because an other shard was updated) you would get wrong results because of the scores
        // (think about top_hits aggs or scripts using the score)
        if (!CACHEABLE_SEARCH_TYPES.contains(context.searchType())) {
            return false;
        }
        IndexSettings settings = context.indexShard().indexSettings();
        // if not explicitly set in the request, use the index setting, if not, use the request
        if (request.requestCache() == null) {
            if (settings.getValue(IndicesRequestCache.INDEX_CACHE_REQUEST_ENABLED_SETTING) == false) {
                return false;
            }
        } else if (request.requestCache() == false) {
            return false;
        }
        // if the reader is not a directory reader, we can't get the version from it
        if ((context.searcher().getIndexReader() instanceof DirectoryReader) == false) {
            return false;
        }
        // if now in millis is used (or in the future, a more generic "isDeterministic" flag
        // then we can't cache based on "now" key within the search request, as it is not deterministic
        if (context.nowInMillisUsed()) {
            return false;
        }
        return true;

    }

    public void clearRequestCache(IndexShard shard) {
        if (shard == null) {
            return;
        }
        indicesRequestCache.clear(new IndexShardCacheEntity(shard, null));
        logger.trace("{} explicit cache clear", shard.shardId());
    }

    /**
     * Loads the cache result, computing it if needed by executing the query phase and otherwise deserializing the cached
     * value into the {@link SearchContext#queryResult() context's query result}. The combination of load + compute allows
     * to have a single load operation that will cause other requests with the same key to wait till its loaded an reuse
     * the same cache.
     */
    public void loadIntoContext(ShardSearchRequest request, SearchContext context, QueryPhase queryPhase) throws Exception {
        assert canCache(request, context);
        final IndexShardCacheEntity entity = new IndexShardCacheEntity(context.indexShard(), out -> {
            queryPhase.execute(context);
            context.queryResult().writeToNoId(out);
        });
        final DirectoryReader directoryReader = context.searcher().getDirectoryReader();
        final BytesReference bytesReference = indicesRequestCache.getOrCompute(entity, directoryReader, request.cacheKey());
        if (entity.loadedFromCache()) {
            // restore the cached query result into the context
            final QuerySearchResult result = context.queryResult();
            StreamInput in = new NamedWriteableAwareStreamInput(bytesReference.streamInput(), namedWriteableRegistry);
            result.readFromWithId(context.id(), in);
            result.shardTarget(context.shardTarget());
        }
    }

    /**
     * Fetch {@linkplain FieldStats} for a field. These stats are cached until the shard changes.
     * @param shard the shard to use with the cache key
     * @param searcher searcher to use to lookup the field stats
     * @param field the actual field
     * @param useCache should this request use the cache?
     */
    public FieldStats<?> getFieldStats(IndexShard shard, Engine.Searcher searcher, String field, boolean useCache) throws Exception {
        MappedFieldType fieldType = shard.mapperService().fullName(field);
        if (fieldType == null) {
            return null;
        }
        if (useCache == false) {
            return fieldType.stats(searcher.reader());
        }
        BytesReference cacheKey = new BytesArray("fieldstats:" + field);
        BytesReference statsRef = cacheShardLevelResult(shard, searcher.getDirectoryReader(), cacheKey, out -> {
            out.writeOptionalWriteable(fieldType.stats(searcher.reader()));
        });
        try (StreamInput in = statsRef.streamInput()) {
            return in.readOptionalWriteable(FieldStats::readFrom);
        }
    }

    public ByteSizeValue getTotalIndexingBufferBytes() {
        return indexingMemoryController.indexingBufferSize();
    }

    /**
     * Cache something calculated at the shard level.
     * @param shard the shard this item is part of
     * @param reader a reader for this shard. Used to invalidate the cache when there are changes.
     * @param cacheKey key for the thing being cached within this shard
     * @param loader loads the data into the cache if needed
     * @return the contents of the cache or the result of calling the loader
     */
    private BytesReference cacheShardLevelResult(IndexShard shard, DirectoryReader reader, BytesReference cacheKey, Loader loader)
            throws Exception {
        IndexShardCacheEntity cacheEntity = new IndexShardCacheEntity(shard, loader);
        return indicesRequestCache.getOrCompute(cacheEntity, reader, cacheKey);
    }

    static final class IndexShardCacheEntity extends AbstractIndexShardCacheEntity {
        private final IndexShard indexShard;

        protected IndexShardCacheEntity(IndexShard indexShard, Loader loader) {
            super(loader);
            this.indexShard = indexShard;
        }

        @Override
        protected ShardRequestCache stats() {
            return indexShard.requestCache();
        }

        @Override
        public boolean isOpen() {
            return indexShard.state() != IndexShardState.CLOSED;
        }

        @Override
        public Object getCacheIdentity() {
            return indexShard;
        }
    }

    @FunctionalInterface
    interface IndexDeletionAllowedPredicate {
        boolean apply(Index index, IndexSettings indexSettings);
    }

    private final IndexDeletionAllowedPredicate DEFAULT_INDEX_DELETION_PREDICATE =
        (Index index, IndexSettings indexSettings) -> canDeleteIndexContents(index, indexSettings);
    private final IndexDeletionAllowedPredicate ALWAYS_TRUE = (Index index, IndexSettings indexSettings) -> true;

}<|MERGE_RESOLUTION|>--- conflicted
+++ resolved
@@ -440,12 +440,9 @@
             closeables.add(indicesQueryCache);
             // this will also fail if some plugin fails etc. which is nice since we can verify that early
             final IndexService service = createIndexService("metadata verification", nodeServicesProvider,
-<<<<<<< HEAD
-                metaData, indicesQueryCache, indicesFieldDataCache, Collections.emptyList(), s -> {});
-=======
-                metaData, indicesQueryCache, indicesFieldDataCache, Collections.emptyList());
+                    metaData, indicesQueryCache, indicesFieldDataCache, Collections.emptyList(), s -> {
+                    });
             closeables.add(() -> service.close("metadata verification", false));
->>>>>>> 74af0e36
             for (ObjectCursor<MappingMetaData> typeMapping : metaData.getMappings().values()) {
                 // don't apply the default mapping, it has been applied when the mapping was created
                 service.mapperService().merge(typeMapping.value.type(), typeMapping.value.source(),
