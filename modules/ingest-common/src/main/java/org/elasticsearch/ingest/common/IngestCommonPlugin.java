--- conflicted
+++ resolved
@@ -19,15 +19,6 @@
 
 package org.elasticsearch.ingest.common;
 
-import org.elasticsearch.cluster.service.ClusterService;
-import org.elasticsearch.env.Environment;
-import org.elasticsearch.ingest.Processor;
-import org.elasticsearch.ingest.TemplateService;
-import org.elasticsearch.node.NodeModule;
-import org.elasticsearch.plugins.IngestPlugin;
-import org.elasticsearch.plugins.Plugin;
-import org.elasticsearch.script.ScriptService;
-
 import java.io.BufferedReader;
 import java.io.IOException;
 import java.io.InputStream;
@@ -37,6 +28,13 @@
 import java.util.HashMap;
 import java.util.Map;
 
+import org.elasticsearch.env.Environment;
+import org.elasticsearch.ingest.Processor;
+import org.elasticsearch.ingest.TemplateService;
+import org.elasticsearch.plugins.IngestPlugin;
+import org.elasticsearch.plugins.Plugin;
+import org.elasticsearch.script.ScriptService;
+
 public class IngestCommonPlugin extends Plugin implements IngestPlugin {
 
     private final Map<String, String> builtinPatterns;
@@ -45,10 +43,9 @@
         this.builtinPatterns = loadBuiltinPatterns();
     }
 
-<<<<<<< HEAD
     @Override
-    public Map<String, Processor.Factory> getProcessors(
-        Environment env, ClusterService clusterService, ScriptService scriptService, TemplateService templateService) {
+    public Map<String, Processor.Factory> getProcessors(Environment env, ScriptService scriptService,
+                                                        TemplateService templateService) {
         Map<String, Processor.Factory> processors = new HashMap<>();
         processors.put(DateProcessor.TYPE, new DateProcessor.Factory());
         processors.put(SetProcessor.TYPE, new SetProcessor.Factory(templateService));
@@ -67,30 +64,8 @@
         processors.put(DateIndexNameProcessor.TYPE, new DateIndexNameProcessor.Factory());
         processors.put(SortProcessor.TYPE, new SortProcessor.Factory());
         processors.put(GrokProcessor.TYPE, new GrokProcessor.Factory(builtinPatterns));
-        processors.put(ScriptProcessor.TYPE, new ScriptProcessor.Factory(scriptService, clusterService));
+        processors.put(ScriptProcessor.TYPE, new ScriptProcessor.Factory(scriptService));
         return Collections.unmodifiableMap(processors);
-=======
-    public void onModule(NodeModule nodeModule) {
-        nodeModule.registerProcessor(DateProcessor.TYPE, (registry) -> new DateProcessor.Factory());
-        nodeModule.registerProcessor(SetProcessor.TYPE, (registry) -> new SetProcessor.Factory(registry.getTemplateService()));
-        nodeModule.registerProcessor(AppendProcessor.TYPE, (registry) -> new AppendProcessor.Factory(registry.getTemplateService()));
-        nodeModule.registerProcessor(RenameProcessor.TYPE, (registry) -> new RenameProcessor.Factory());
-        nodeModule.registerProcessor(RemoveProcessor.TYPE, (registry) -> new RemoveProcessor.Factory(registry.getTemplateService()));
-        nodeModule.registerProcessor(SplitProcessor.TYPE, (registry) -> new SplitProcessor.Factory());
-        nodeModule.registerProcessor(JoinProcessor.TYPE, (registry) -> new JoinProcessor.Factory());
-        nodeModule.registerProcessor(UppercaseProcessor.TYPE, (registry) -> new UppercaseProcessor.Factory());
-        nodeModule.registerProcessor(LowercaseProcessor.TYPE, (registry) -> new LowercaseProcessor.Factory());
-        nodeModule.registerProcessor(TrimProcessor.TYPE, (registry) -> new TrimProcessor.Factory());
-        nodeModule.registerProcessor(ConvertProcessor.TYPE, (registry) -> new ConvertProcessor.Factory());
-        nodeModule.registerProcessor(GsubProcessor.TYPE, (registry) -> new GsubProcessor.Factory());
-        nodeModule.registerProcessor(FailProcessor.TYPE, (registry) -> new FailProcessor.Factory(registry.getTemplateService()));
-        nodeModule.registerProcessor(ForEachProcessor.TYPE, (registry) -> new ForEachProcessor.Factory(registry));
-        nodeModule.registerProcessor(DateIndexNameProcessor.TYPE, (registry) -> new DateIndexNameProcessor.Factory());
-        nodeModule.registerProcessor(SortProcessor.TYPE, (registry) -> new SortProcessor.Factory());
-        nodeModule.registerProcessor(GrokProcessor.TYPE, (registry) -> new GrokProcessor.Factory(builtinPatterns));
-        nodeModule.registerProcessor(ScriptProcessor.TYPE, (registry) ->
-            new ScriptProcessor.Factory(registry.getScriptService()));
->>>>>>> c77dc4a8
     }
 
     // Code for loading built-in grok patterns packaged with the jar file:
